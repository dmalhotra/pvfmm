#include <cstdlib>
#include <iostream>
#include <mpi.h>
#include <omp.h>
#include <pvfmm_common.hpp>
#include <stdio.h>

#include <cheb_node.hpp>
#include <fmm_cheb.hpp>
#include <fmm_node.hpp>
#include <fmm_tree.hpp>
#include <profile.hpp>
#include <utils.hpp>

extern pvfmm::PeriodicType pvfmm::periodicType;
//////////////////////////////////////////////////////////////////////////////
// Test1: Laplace problem, Smooth Gaussian, Periodic Boundary
///////////////////////////////////////////////////////////////////////////////
template <class Real_t>
<<<<<<< HEAD
void fn_input_t1(const Real_t *coord, int n, Real_t *out) { // Input function
  int dof = 1;
  Real_t a = -160;
  for (int i = 0; i < n; i++) {
    const Real_t *c = &coord[i * COORD_DIM];
=======
void fn_input_t1(const Real_t* coord, int n, Real_t* out){ //Input function
  int dof=1;
  Real_t a=-160;
  for(int i=0;i<n;i++){
    const Real_t* c=&coord[i*PVFMM_COORD_DIM];
>>>>>>> 0010bf20
    {
      Real_t r_2 = (c[0] - 0.5) * (c[0] - 0.5) + (c[1] - 0.5) * (c[1] - 0.5) +
                   (c[2] - 0.0) * (c[2] - 0.0);
      out[i * dof + 0] = (2 * a * r_2 + 3) * 2 * a * exp(a * r_2);
    }
    {
      Real_t r_2 = (c[0] - 0.5) * (c[0] - 0.5) + (c[1] - 0.5) * (c[1] - 0.5) +
                   (c[2] - 1.0) * (c[2] - 1.0);
      out[i * dof + 0] += (2 * a * r_2 + 3) * 2 * a * exp(a * r_2);
    }
  }
}
template <class Real_t>
<<<<<<< HEAD
void fn_poten_t1(const Real_t *coord, int n, Real_t *out) { // Output potential
  int dof = 1;
  Real_t a = -160;
  for (int i = 0; i < n; i++) {
    const Real_t *c = &coord[i * COORD_DIM];
=======
void fn_poten_t1(const Real_t* coord, int n, Real_t* out){ //Output potential
  int dof=1;
  Real_t a=-160;
  for(int i=0;i<n;i++){
    const Real_t* c=&coord[i*PVFMM_COORD_DIM];
>>>>>>> 0010bf20
    {
      Real_t r_2 = (c[0] - 0.5) * (c[0] - 0.5) + (c[1] - 0.5) * (c[1] - 0.5) +
                   (c[2] - 0.0) * (c[2] - 0.0);
      out[i * dof + 0] = -exp(a * r_2);
    }
    {
      Real_t r_2 = (c[0] - 0.5) * (c[0] - 0.5) + (c[1] - 0.5) * (c[1] - 0.5) +
                   (c[2] - 1.0) * (c[2] - 1.0);
      out[i * dof + 0] += -exp(a * r_2);
    }
  }
}
template <class Real_t>
<<<<<<< HEAD
void fn_grad_t1(const Real_t *coord, int n, Real_t *out) { // Output gradient
  int dof = 1;
  Real_t a = -160;
  for (int i = 0; i < n; i++) {
    const Real_t *c = &coord[i * COORD_DIM];
=======
void fn_grad_t1(const Real_t* coord, int n, Real_t* out){ //Output gradient
  int dof=1;
  Real_t a=-160;
  for(int i=0;i<n;i++){
    const Real_t* c=&coord[i*PVFMM_COORD_DIM];
>>>>>>> 0010bf20
    {
      Real_t r_2 = (c[0] - 0.5) * (c[0] - 0.5) + (c[1] - 0.5) * (c[1] - 0.5) +
                   (c[2] - 0.0) * (c[2] - 0.0);
      out[i * dof + 0] = -2 * a * exp(a * r_2) * (c[0] - 0.5);
      out[i * dof + 1] = -2 * a * exp(a * r_2) * (c[1] - 0.5);
      out[i * dof + 2] = -2 * a * exp(a * r_2) * (c[2] - 0.0);
    }
    {
      Real_t r_2 = (c[0] - 0.5) * (c[0] - 0.5) + (c[1] - 0.5) * (c[1] - 0.5) +
                   (c[2] - 1.0) * (c[2] - 1.0);
      out[i * dof + 0] += -2 * a * exp(a * r_2) * (c[0] - 0.5);
      out[i * dof + 1] += -2 * a * exp(a * r_2) * (c[1] - 0.5);
      out[i * dof + 2] += -2 * a * exp(a * r_2) * (c[2] - 1.0);
    }
  }
}

///////////////////////////////////////////////////////////////////////////////
// Test2: Laplace problem, Discontinuous Sphere, FreeSpace Boundary
///////////////////////////////////////////////////////////////////////////////
template <class Real_t>
<<<<<<< HEAD
void fn_input_t2(const Real_t *coord, int n, Real_t *out) { // Input function
  int dof = 1;
  Real_t R = 0.1;
  for (int i = 0; i < n; i++) {
    const Real_t *c = &coord[i * COORD_DIM];
=======
void fn_input_t2(const Real_t* coord, int n, Real_t* out){ //Input function
  int dof=1;
  Real_t R=0.1;
  for(int i=0;i<n;i++){
    const Real_t* c=&coord[i*PVFMM_COORD_DIM];
>>>>>>> 0010bf20
    {
      Real_t r_2 = (c[0] - 0.5) * (c[0] - 0.5) + (c[1] - 0.5) * (c[1] - 0.5) +
                   (c[2] - 0.5) * (c[2] - 0.5);
      out[i * dof + 0] = (sqrt(r_2) < R ? 1 : 0);
    }
  }
}
template <class Real_t>
<<<<<<< HEAD
void fn_poten_t2(const Real_t *coord, int n, Real_t *out) { // Output potential
  int dof = 1;
  Real_t R = 0.1;
  for (int i = 0; i < n; i++) {
    const Real_t *c = &coord[i * COORD_DIM];
=======
void fn_poten_t2(const Real_t* coord, int n, Real_t* out){ //Output potential
  int dof=1;
  Real_t R=0.1;
  for(int i=0;i<n;i++){
    const Real_t* c=&coord[i*PVFMM_COORD_DIM];
>>>>>>> 0010bf20
    {
      Real_t r_2 = (c[0] - 0.5) * (c[0] - 0.5) + (c[1] - 0.5) * (c[1] - 0.5) +
                   (c[2] - 0.5) * (c[2] - 0.5);
      out[i * dof + 0] = (sqrt(r_2) < R ? (R * R - r_2) / 6 + R * R / 3
                                        : pow(R, 3) / (3 * sqrt(r_2)));
    }
  }
}
template <class Real_t>
<<<<<<< HEAD
void fn_grad_t2(const Real_t *coord, int n, Real_t *out) { // Output gradient
  int dof = 3;
  Real_t R = 0.1;
  for (int i = 0; i < n; i++) {
    const Real_t *c = &coord[i * COORD_DIM];
=======
void fn_grad_t2(const Real_t* coord, int n, Real_t* out){ //Output gradient
  int dof=3;
  Real_t R=0.1;
  for(int i=0;i<n;i++){
    const Real_t* c=&coord[i*PVFMM_COORD_DIM];
>>>>>>> 0010bf20
    {
      Real_t r_2 = (c[0] - 0.5) * (c[0] - 0.5) + (c[1] - 0.5) * (c[1] - 0.5) +
                   (c[2] - 0.5) * (c[2] - 0.5);
      out[i * dof + 0] =
          (sqrt(r_2) < R ? -r_2 / 3 : -pow(R, 3) / (3 * sqrt(r_2))) *
          (c[0] - 0.5) / r_2;
      out[i * dof + 1] =
          (sqrt(r_2) < R ? -r_2 / 3 : -pow(R, 3) / (3 * sqrt(r_2))) *
          (c[1] - 0.5) / r_2;
      out[i * dof + 2] =
          (sqrt(r_2) < R ? -r_2 / 3 : -pow(R, 3) / (3 * sqrt(r_2))) *
          (c[2] - 0.5) / r_2;
    }
  }
}

///////////////////////////////////////////////////////////////////////////////
// Test3: Stokes problem, Smooth Gaussian, FreeSpace Boundary
///////////////////////////////////////////////////////////////////////////////
template <class Real_t>
<<<<<<< HEAD
void fn_input_t3(const Real_t *coord, int n, Real_t *out) { // Input function
  int dof = 3;
  Real_t L = 125;
  for (int i = 0; i < n; i++) {
    const Real_t *c = &coord[i * COORD_DIM];
=======
void fn_input_t3(const Real_t* coord, int n, Real_t* out){ //Input function
  int dof=3;
  Real_t L=125;
  for(int i=0;i<n;i++){
    const Real_t* c=&coord[i*PVFMM_COORD_DIM];
>>>>>>> 0010bf20
    {
      Real_t r_2 = (c[0] - 0.5) * (c[0] - 0.5) + (c[1] - 0.5) * (c[1] - 0.5) +
                   (c[2] - 0.5) * (c[2] - 0.5);
      out[i * dof + 0] = 0 + 2 * L * exp(-L * r_2) * (c[0] - 0.5);
      out[i * dof + 1] =
          4 * L * L * (c[2] - 0.5) * (5 - 2 * L * r_2) * exp(-L * r_2) +
          2 * L * exp(-L * r_2) * (c[1] - 0.5);
      out[i * dof + 2] =
          -4 * L * L * (c[1] - 0.5) * (5 - 2 * L * r_2) * exp(-L * r_2) +
          2 * L * exp(-L * r_2) * (c[2] - 0.5);
    }
  }
}
template <class Real_t>
<<<<<<< HEAD
void fn_poten_t3(const Real_t *coord, int n, Real_t *out) { // Output potential
  int dof = 3;
  Real_t L = 125;
  for (int i = 0; i < n; i++) {
    const Real_t *c = &coord[i * COORD_DIM];
=======
void fn_poten_t3(const Real_t* coord, int n, Real_t* out){ //Output potential
  int dof=3;
  Real_t L=125;
  for(int i=0;i<n;i++){
    const Real_t* c=&coord[i*PVFMM_COORD_DIM];
>>>>>>> 0010bf20
    {
      Real_t r_2 = (c[0] - 0.5) * (c[0] - 0.5) + (c[1] - 0.5) * (c[1] - 0.5) +
                   (c[2] - 0.5) * (c[2] - 0.5);
      out[i * dof + 0] = 0;
      out[i * dof + 1] = 2 * L * (c[2] - 0.5) * exp(-L * r_2);
      out[i * dof + 2] = -2 * L * (c[1] - 0.5) * exp(-L * r_2);
    }
  }
}

///////////////////////////////////////////////////////////////////////////////
// Test4: Biot-Savart problem, Smooth Gaussian, FreeSpace Boundary
///////////////////////////////////////////////////////////////////////////////
template <class Real_t>
<<<<<<< HEAD
void fn_input_t4(const Real_t *coord, int n, Real_t *out) { // Input function
  int dof = 3;
  Real_t L = 125;
  for (int i = 0; i < n; i++) {
    const Real_t *c = &coord[i * COORD_DIM];
=======
void fn_input_t4(const Real_t* coord, int n, Real_t* out){ //Input function
  int dof=3;
  Real_t L=125;
  for(int i=0;i<n;i++){
    const Real_t* c=&coord[i*PVFMM_COORD_DIM];
>>>>>>> 0010bf20
    {
      Real_t r_2 = (c[0] - 0.5) * (c[0] - 0.5) + (c[1] - 0.5) * (c[1] - 0.5) +
                   (c[2] - 0.5) * (c[2] - 0.5);
      out[i * dof + 0] =
          -4 * L * exp(-L * r_2) *
          (1 - L * ((c[1] - 0.5) * (c[1] - 0.5) + (c[2] - 0.5) * (c[2] - 0.5)));
      out[i * dof + 1] =
          -4 * L * exp(-L * r_2) * L * (c[0] - 0.5) * (c[1] - 0.5);
      out[i * dof + 2] =
          -4 * L * exp(-L * r_2) * L * (c[0] - 0.5) * (c[2] - 0.5);
    }
  }
}
template <class Real_t>
<<<<<<< HEAD
void fn_poten_t4(const Real_t *coord, int n, Real_t *out) { // Output potential
  int dof = 3;
  Real_t L = 125;
  for (int i = 0; i < n; i++) {
    const Real_t *c = &coord[i * COORD_DIM];
=======
void fn_poten_t4(const Real_t* coord, int n, Real_t* out){ //Output potential
  int dof=3;
  Real_t L=125;
  for(int i=0;i<n;i++){
    const Real_t* c=&coord[i*PVFMM_COORD_DIM];
>>>>>>> 0010bf20
    {
      Real_t r_2 = (c[0] - 0.5) * (c[0] - 0.5) + (c[1] - 0.5) * (c[1] - 0.5) +
                   (c[2] - 0.5) * (c[2] - 0.5);
      out[i * dof + 0] = 0;
      out[i * dof + 1] = 2 * L * (c[2] - 0.5) * exp(-L * r_2);
      out[i * dof + 2] = -2 * L * (c[1] - 0.5) * exp(-L * r_2);
    }
  }
}

///////////////////////////////////////////////////////////////////////////////
// Test5: Helmholtz problem, Smooth Gaussian, FreeSpace Boundary
///////////////////////////////////////////////////////////////////////////////
template <class Real_t>
<<<<<<< HEAD
void fn_input_t5(const Real_t *coord, int n, Real_t *out) {
  int dof = 2;
  Real_t a = -160;
  Real_t mu = (20.0 * M_PI);
  for (int i = 0; i < n; i++) {
    const Real_t *c = &coord[i * COORD_DIM];
=======
void fn_input_t5(const Real_t* coord, int n, Real_t* out){
  int dof=2;
  Real_t a=-160;
  Real_t mu=(20.0*M_PI);
  for(int i=0;i<n;i++){
    const Real_t* c=&coord[i*PVFMM_COORD_DIM];
>>>>>>> 0010bf20
    {
      Real_t r_2 = (c[0] - 0.5) * (c[0] - 0.5) + (c[1] - 0.5) * (c[1] - 0.5) +
                   (c[2] - 0.5) * (c[2] - 0.5);
      out[i * dof + 0] =
          ((2 * a * r_2 + 3) * 2 * a * exp(a * r_2) + mu * mu * exp(a * r_2));
      out[i * dof + 1] = 0;
    }
  }
}
template <class Real_t>
<<<<<<< HEAD
void fn_poten_t5(const Real_t *coord, int n, Real_t *out) {
  int dof = 2;
  Real_t a = -160;
  for (int i = 0; i < n; i++) {
    const Real_t *c = &coord[i * COORD_DIM];
=======
void fn_poten_t5(const Real_t* coord, int n, Real_t* out){
  int dof=2;
  Real_t a=-160;
  for(int i=0;i<n;i++){
    const Real_t* c=&coord[i*PVFMM_COORD_DIM];
>>>>>>> 0010bf20
    {
      Real_t r_2 = (c[0] - 0.5) * (c[0] - 0.5) + (c[1] - 0.5) * (c[1] - 0.5) +
                   (c[2] - 0.5) * (c[2] - 0.5);
      out[i * dof + 0] = -exp(a * r_2);
      out[i * dof + 1] = 0;
    }
  }
}

///////////////////////////////////////////////////////////////////////////////

template <class Real_t>
void fmm_test(int test_case, size_t N, size_t M, bool unif, int mult_order,
              int cheb_deg, int depth, bool adap, Real_t tol, MPI_Comm comm) {
  typedef pvfmm::FMM_Node<pvfmm::Cheb_Node<Real_t>> FMMNode_t;
  typedef pvfmm::FMM_Cheb<FMMNode_t> FMM_Mat_t;
  typedef pvfmm::FMM_Tree<FMM_Mat_t> FMM_Tree_t;

  void (*fn_input_)(const Real_t *, int, Real_t *) = NULL;
  void (*fn_poten_)(const Real_t *, int, Real_t *) = NULL;
  void (*fn_grad_)(const Real_t *, int, Real_t *) = NULL;
  const pvfmm::Kernel<Real_t> *mykernel = NULL;
  const pvfmm::Kernel<Real_t> *mykernel_grad = NULL;
  ;
  pvfmm::BoundaryType bndry;

  switch (test_case) {
  case 1:
    fn_input_ = fn_input_t1<Real_t>;
    fn_poten_ = fn_poten_t1<Real_t>;
    fn_grad_ = fn_grad_t1<Real_t>;
    mykernel = &pvfmm::LaplaceKernel<Real_t>::potential();
    // mykernel_grad=&pvfmm::LaplaceKernel<Real_t>::gradient();
    bndry = pvfmm::Periodic;
    pvfmm::periodicType = pvfmm::PeriodicType::PXYZ;
    break;
  case 2:
    fn_input_ = fn_input_t2<Real_t>;
    fn_poten_ = fn_poten_t2<Real_t>;
    fn_grad_ = fn_grad_t2<Real_t>;
    mykernel = &pvfmm::LaplaceKernel<Real_t>::potential();
    // mykernel_grad=&pvfmm::LaplaceKernel<Real_t>::gradient();
    bndry = pvfmm::FreeSpace;
    break;
  case 3:
    fn_input_ = fn_input_t3<Real_t>;
    fn_poten_ = fn_poten_t3<Real_t>;
    mykernel = &pvfmm::StokesKernel<Real_t>::velocity();
    // mykernel_grad=&pvfmm::StokesKernel<Real_t>::vel_grad();
    bndry = pvfmm::FreeSpace;
    break;
  case 4:
    fn_input_ = fn_input_t4<Real_t>;
    fn_poten_ = fn_poten_t4<Real_t>;
    mykernel = &pvfmm::BiotSavartKernel<Real_t>::potential();
    bndry = pvfmm::FreeSpace;
    break;
  case 5:
    fn_input_ = fn_input_t5<Real_t>;
    fn_poten_ = fn_poten_t5<Real_t>;
    mykernel = &pvfmm::HelmholtzKernel<Real_t>::potential();
    bndry = pvfmm::FreeSpace;
    break;
  default:
    fn_input_ = NULL;
    fn_poten_ = NULL;
    fn_grad_ = NULL;
    break;
  }

  // Find out number of OMP thereads.
  int omp_p = omp_get_max_threads();

  // Find out my identity in the default communicator
  int myrank, p;
  MPI_Comm_rank(comm, &myrank);
  MPI_Comm_size(comm, &p);

  // Various parameters.
  typename FMMNode_t::NodeData tree_data;
<<<<<<< HEAD
  tree_data.dim = COORD_DIM;
  tree_data.max_depth = depth;
  tree_data.cheb_deg = cheb_deg;
=======
  tree_data.dim=PVFMM_COORD_DIM;
  tree_data.max_depth=depth;
  tree_data.cheb_deg=cheb_deg;
>>>>>>> 0010bf20

  // Set input function pointer
  tree_data.input_fn = fn_input_;
  tree_data.data_dof = mykernel->ker_dim[0];
  tree_data.tol = tol;

  // Set source coordinates.
  std::vector<Real_t> pt_coord;
  if (unif)
    pt_coord = point_distrib<Real_t>(UnifGrid, N, comm);
  else
    pt_coord = point_distrib<Real_t>(RandElps, N, comm); // RandElps, RandGaus
  tree_data.max_pts = M;                                 // Points per octant.
  tree_data.pt_coord = pt_coord;

  // Print various parameters.
  if (!myrank) {
    std::cout << std::setprecision(2) << std::scientific;
    std::cout << "Number of MPI processes: " << p << '\n';
    std::cout << "Number of OpenMP threads: " << omp_p << '\n';
    std::cout << "Order of multipole expansions: " << mult_order << '\n';
    std::cout << "Order of Chebyshev polynomials: " << tree_data.cheb_deg
              << '\n';
    std::cout << "FMM Kernel name: " << mykernel->ker_name << '\n';
    std::cout << "Number of point samples: " << N << '\n';
    std::cout << "Uniform distribution: " << (unif ? "true" : "false") << '\n';
    std::cout << "Maximum points per octant: " << tree_data.max_pts << '\n';
    std::cout << "Chebyshev Tolerance: " << tree_data.tol << '\n';
    std::cout << "Maximum Tree Depth: " << depth << '\n';
    std::cout << "BoundaryType: "
              << (bndry == pvfmm::Periodic ? "Periodic" : "FreeSpace") << '\n';
  }

  // Initialize FMM_Mat.
  FMM_Mat_t *fmm_mat = NULL;
  FMM_Mat_t *fmm_mat_grad = NULL;
  {
    fmm_mat = new FMM_Mat_t;
    fmm_mat->Initialize(mult_order, tree_data.cheb_deg, comm, mykernel);
  }
  if (mykernel_grad != NULL) {
    fmm_mat_grad = new FMM_Mat_t;
    fmm_mat_grad->Initialize(mult_order, tree_data.cheb_deg, comm,
                             mykernel_grad);
  }

  pvfmm::Profile::Tic("TreeSetup", &comm, true, 1);
  {
    FMM_Tree_t *tree = new FMM_Tree_t(comm);
    tree->Initialize(&tree_data);

    tree->InitFMM_Tree(adap, bndry); // Adaptive refinement.

    pt_coord.clear();
    FMMNode_t *node = static_cast<FMMNode_t *>(tree->PreorderFirst());
    while (node != NULL) {
      if (node->IsLeaf() && !node->IsGhost()) {
        Real_t *c = node->Coord();
        Real_t s = pow(0.5, node->Depth() + 1);
        pt_coord.push_back(c[0] + s);
        pt_coord.push_back(c[1] + s);
        pt_coord.push_back(c[2] + s);
      }
      node = static_cast<FMMNode_t *>(tree->PreorderNxt(node));
    }
    delete tree;
    tree_data.pt_coord = pt_coord;
    tree_data.max_pts = 1; // Points per octant.
  }
  pvfmm::Profile::Toc();

  // Create Tree and initialize with input data.
  FMM_Tree_t *tree = new FMM_Tree_t(comm);
  tree->Initialize(&tree_data);

<<<<<<< HEAD
  // Initialize FMM Tree
  tree->InitFMM_Tree(false, bndry);

  { // Output max tree depth.
    std::vector<size_t> all_nodes(MAX_DEPTH + 1, 0);
    std::vector<size_t> leaf_nodes(MAX_DEPTH + 1, 0);
    std::vector<FMMNode_t *> &nodes = tree->GetNodeList();
    for (size_t i = 0; i < nodes.size(); i++) {
      FMMNode_t *n = nodes[i];
      if (!n->IsGhost())
        all_nodes[n->Depth()]++;
      if (!n->IsGhost() && n->IsLeaf())
        leaf_nodes[n->Depth()]++;
    }

    if (!myrank)
      std::cout << "All  Nodes: ";
    for (int i = 0; i < MAX_DEPTH; i++) {
      int local_size = all_nodes[i];
=======
  //Initialize FMM Tree
  tree->InitFMM_Tree(false,bndry);

  { //Output max tree depth.
    std::vector<size_t> all_nodes(PVFMM_MAX_DEPTH+1,0);
    std::vector<size_t> leaf_nodes(PVFMM_MAX_DEPTH+1,0);
    std::vector<FMMNode_t*>& nodes=tree->GetNodeList();
    for(size_t i=0;i<nodes.size();i++){
      FMMNode_t* n=nodes[i];
      if(!n->IsGhost()) all_nodes[n->Depth()]++;
      if(!n->IsGhost() && n->IsLeaf()) leaf_nodes[n->Depth()]++;
    }

    if(!myrank) std::cout<<"All  Nodes: ";
    for(int i=0;i<PVFMM_MAX_DEPTH;i++){
      int local_size=all_nodes[i];
>>>>>>> 0010bf20
      int global_size;
      MPI_Allreduce(&local_size, &global_size, 1, MPI_INT, MPI_SUM, comm);
      if (!myrank)
        std::cout << global_size << ' ';
    }
    if (!myrank)
      std::cout << '\n';

<<<<<<< HEAD
    if (!myrank)
      std::cout << "Leaf Nodes: ";
    for (int i = 0; i < MAX_DEPTH; i++) {
      int local_size = leaf_nodes[i];
=======
    if(!myrank) std::cout<<"Leaf Nodes: ";
    for(int i=0;i<PVFMM_MAX_DEPTH;i++){
      int local_size=leaf_nodes[i];
>>>>>>> 0010bf20
      int global_size;
      MPI_Allreduce(&local_size, &global_size, 1, MPI_INT, MPI_SUM, comm);
      if (!myrank)
        std::cout << global_size << ' ';
    }
    if (!myrank)
      std::cout << '\n';
  }

  // Find error in Chebyshev approximation.
  CheckChebOutput<FMM_Tree_t>(tree, (typename TestFn<Real_t>::Fn_t)fn_input_,
                              mykernel->ker_dim[0], std::string("Input"));

  if (p > 8)
    for (size_t iter = 0; iter < 6; iter++) { // Load balance.
      // Setup FMM
      tree->SetupFMM(fmm_mat);
      tree->RunFMM();

      // Re-run and time
      MPI_Barrier(comm);
      double tt = -omp_get_wtime();
      tree->RunFMM();
      tt += omp_get_wtime();

      { // Redistribute
        size_t node_cnt = 0;
        std::vector<FMMNode_t *> nlist = tree->GetNodeList();
        for (size_t i = 0; i < nlist.size(); i++) {
          if (nlist[i]->IsLeaf() && !nlist[i]->IsGhost())
            node_cnt++;
        }
        for (size_t i = 0; i < nlist.size(); i++) {
          nlist[i]->NodeCost() = (tt * 100000000) / node_cnt;
        }

        { // Output max, min tree size.
          long node_cnt = 0;
          std::vector<FMMNode_t *> &nodes = tree->GetNodeList();
          for (size_t i = 0; i < nodes.size(); i++) {
            FMMNode_t *n = nodes[i];
            if (!n->IsGhost() && n->IsLeaf())
              node_cnt++;
          }

          if (!myrank)
            std::cout << "MAX, MIN Nodes: ";
          long max = 0;
          long min = 0;
          MPI_Allreduce(&node_cnt, &max, 1, MPI_LONG, MPI_MAX, comm);
          MPI_Allreduce(&node_cnt, &min, 1, MPI_LONG, MPI_MIN, comm);
          if (!myrank)
            std::cout << max << ' ';
          if (!myrank)
            std::cout << min << '\n';
        }
        tree->RedistNodes();
        { // Output max, min tree size.
          long node_cnt = 0;
          std::vector<FMMNode_t *> &nodes = tree->GetNodeList();
          for (size_t i = 0; i < nodes.size(); i++) {
            FMMNode_t *n = nodes[i];
            if (!n->IsGhost() && n->IsLeaf())
              node_cnt++;
          }

          if (!myrank)
            std::cout << "MAX, MIN Nodes: ";
          long max = 0;
          long min = 0;
          MPI_Allreduce(&node_cnt, &max, 1, MPI_LONG, MPI_MAX, comm);
          MPI_Allreduce(&node_cnt, &min, 1, MPI_LONG, MPI_MIN, comm);
          if (!myrank)
            std::cout << max << ' ';
          if (!myrank)
            std::cout << min << '\n';
        }
      }
    }

  // Setup FMM
  tree->SetupFMM(fmm_mat);
  tree->RunFMM();

  // Re-run FMM
  tree->ClearFMMData();
  tree->RunFMM();

  tree->Copy_FMMOutput(); // Copy FMM output to tree Data.

// Check Tree.
#ifndef NDEBUG
  pvfmm::Profile::Tic("CheckTree", &comm, true, 1);
  tree->CheckTree();
  pvfmm::Profile::Toc();
#endif

  // Find error in FMM output.
  CheckChebOutput<FMM_Tree_t>(tree, (typename TestFn<Real_t>::Fn_t)fn_poten_,
                              mykernel->ker_dim[1], std::string("Output"));

  // Write2File
  // tree->Write2File("result/output",0);

  if (fn_grad_ != NULL) { // Compute gradient.
    pvfmm::Profile::Tic("FMM_Eval(Grad)", &comm, true, 1);
    if (mykernel_grad != NULL) {
      // Create Tree and initialize with input data.
      tree->Initialize(&tree_data);

      // Initialize FMM Tree
      tree->InitFMM_Tree(false, bndry);

      tree->SetupFMM(fmm_mat_grad);
      tree->RunFMM();

      tree->Copy_FMMOutput(); // Copy FMM output to tree Data.
    } else {
      std::vector<FMMNode_t *> nlist = tree->GetNodeList();
#pragma omp parallel for
      for (size_t i = 0; i < nlist.size(); i++)
        nlist[i]->Gradient();
    }
    pvfmm::Profile::Toc();

<<<<<<< HEAD
    // Find error in FMM output (gradient).
    CheckChebOutput<FMM_Tree_t>(tree, (typename TestFn<Real_t>::Fn_t)fn_grad_,
                                mykernel->ker_dim[1] * COORD_DIM,
                                std::string("OutputGrad"));
=======
    //Find error in FMM output (gradient).
    CheckChebOutput<FMM_Tree_t>(tree, (typename TestFn<Real_t>::Fn_t) fn_grad_, mykernel->ker_dim[1]*PVFMM_COORD_DIM, std::string("OutputGrad"));
>>>>>>> 0010bf20
  }

  // Delete matrices.
  if (fmm_mat)
    delete fmm_mat;
  if (fmm_mat_grad)
    delete fmm_mat_grad;

  // Delete the tree.
  delete tree;
}

int main(int argc, char **argv) {
  MPI_Init(&argc, &argv);

  MPI_Comm comm = MPI_COMM_WORLD;
  int p;
  MPI_Comm_size(comm, &p);
  if (p > 8) { // Remove slow processors.
    MPI_Comm comm_ = MPI_COMM_WORLD;
    size_t N = 2048;
    pvfmm::Matrix<double> A(N, N);
    pvfmm::Matrix<double> B(N, N);
    pvfmm::Matrix<double> C(N, N);
    for (int i = 0; i < N; i++)
      for (int j = 0; j < N; j++) {
        A[i][j] = i + j;
        B[i][j] = i - j;
      }
    C = A * B;
    double t = -omp_get_wtime();
    C = A * B;
    t += omp_get_wtime();

    double tt;
    int myrank, np;
    MPI_Comm_size(comm_, &np);
    MPI_Comm_rank(comm_, &myrank);
    MPI_Allreduce(&t, &tt, 1, pvfmm::par::Mpi_datatype<double>::value(),
                  MPI_SUM, comm_);
    tt = tt / np;

    int clr = (t < tt * 1.5 ? 0 : 1);
    MPI_Comm_split(comm_, clr, myrank, &comm);
    if (clr) {
      MPI_Finalize();
      return 0;
    }
  }

  // Read command line options.
  commandline_option_start(argc, argv);
  omp_set_num_threads(atoi(
      commandline_option(argc, argv, "-omp", "1", false,
                         "-omp  <int> = (1)    : Number of OpenMP threads.")));
  size_t N = (size_t)strtod(
      commandline_option(argc, argv, "-N", "1", true,
                         "-N    <int>          : Number of point sources."),
      NULL);
  size_t M = (size_t)strtod(
      commandline_option(argc, argv, "-M", "1", false,
                         "-M    <int>          : Number of points per octant."),
      NULL);
  bool unif =
      (1 == strtoul(commandline_option(
                        argc, argv, "-unif", "0", false,
                        "-unif <0/1> =  (0)   : Uniform point distribution."),
                    NULL, 10));
  int m =
      strtoul(commandline_option(
                  argc, argv, "-m", "10", false,
                  "-m    <int> = (10)   : Multipole order (+ve even integer)."),
              NULL, 10);
  int q = strtoul(commandline_option(
                      argc, argv, "-q", "14", false,
                      "-q    <int> = (14)   : Chebyshev order (+ve integer)."),
                  NULL, 10);
  int d =
      strtoul(commandline_option(argc, argv, "-d", "15", false,
                                 "-d    <int> = (15)   : Maximum tree depth."),
              NULL, 10);
  double tol =
      strtod(commandline_option(
                 argc, argv, "-tol", "1e-5", false,
                 "-tol <real> = (1e-5) : Tolerance for adaptive refinement."),
             NULL);
  bool adap =
      (1 == strtoul(commandline_option(
                        argc, argv, "-adap", "0", false,
                        "-adap <0/1> =  (0)   : Adaptive tree refinement."),
                    NULL, 10));
  bool sp =
      (1 ==
       strtoul(commandline_option(argc, argv, "-sp", "0", false,
                                  "-sp   <0/1> =  (0)   : Single Precision."),
               NULL, 10));
  int test = strtoul(
      commandline_option(
          argc, argv, "-test", "1", false,
          "-test <int> = (1)    : 1) Laplace, Smooth Gaussian, Periodic Boundary\n\
                               2) Laplace, Discontinuous Sphere, FreeSpace Boundary\n\
                               3) Stokes, Smooth Gaussian, FreeSpace Boundary\n\
                               4) Biot-Savart, Smooth Gaussian, FreeSpace Boundary\n\
                               5) Helmholtz, Smooth Gaussian, FreeSpace Boundary"),
      NULL, 10);
  commandline_option_end(argc, argv);
  pvfmm::Profile::Enable(true);

  // Run FMM with above options.
  pvfmm::Profile::Tic("FMM_Test", &comm, true);
  if (sp)
    fmm_test<float>(test, N, M, unif, m, q, d, adap, tol, comm);
  else
    fmm_test<double>(test, N, M, unif, m, q, d, adap, tol, comm);
  pvfmm::Profile::Toc();

  // Output Profiling results.
  pvfmm::Profile::print(&comm);

  // Shut down MPI
  MPI_Finalize();
  return 0;
}<|MERGE_RESOLUTION|>--- conflicted
+++ resolved
@@ -17,19 +17,11 @@
 // Test1: Laplace problem, Smooth Gaussian, Periodic Boundary
 ///////////////////////////////////////////////////////////////////////////////
 template <class Real_t>
-<<<<<<< HEAD
-void fn_input_t1(const Real_t *coord, int n, Real_t *out) { // Input function
-  int dof = 1;
-  Real_t a = -160;
-  for (int i = 0; i < n; i++) {
-    const Real_t *c = &coord[i * COORD_DIM];
-=======
 void fn_input_t1(const Real_t* coord, int n, Real_t* out){ //Input function
   int dof=1;
   Real_t a=-160;
   for(int i=0;i<n;i++){
     const Real_t* c=&coord[i*PVFMM_COORD_DIM];
->>>>>>> 0010bf20
     {
       Real_t r_2 = (c[0] - 0.5) * (c[0] - 0.5) + (c[1] - 0.5) * (c[1] - 0.5) +
                    (c[2] - 0.0) * (c[2] - 0.0);
@@ -43,19 +35,11 @@
   }
 }
 template <class Real_t>
-<<<<<<< HEAD
-void fn_poten_t1(const Real_t *coord, int n, Real_t *out) { // Output potential
-  int dof = 1;
-  Real_t a = -160;
-  for (int i = 0; i < n; i++) {
-    const Real_t *c = &coord[i * COORD_DIM];
-=======
 void fn_poten_t1(const Real_t* coord, int n, Real_t* out){ //Output potential
   int dof=1;
   Real_t a=-160;
   for(int i=0;i<n;i++){
     const Real_t* c=&coord[i*PVFMM_COORD_DIM];
->>>>>>> 0010bf20
     {
       Real_t r_2 = (c[0] - 0.5) * (c[0] - 0.5) + (c[1] - 0.5) * (c[1] - 0.5) +
                    (c[2] - 0.0) * (c[2] - 0.0);
@@ -69,19 +53,11 @@
   }
 }
 template <class Real_t>
-<<<<<<< HEAD
-void fn_grad_t1(const Real_t *coord, int n, Real_t *out) { // Output gradient
-  int dof = 1;
-  Real_t a = -160;
-  for (int i = 0; i < n; i++) {
-    const Real_t *c = &coord[i * COORD_DIM];
-=======
 void fn_grad_t1(const Real_t* coord, int n, Real_t* out){ //Output gradient
   int dof=1;
   Real_t a=-160;
   for(int i=0;i<n;i++){
     const Real_t* c=&coord[i*PVFMM_COORD_DIM];
->>>>>>> 0010bf20
     {
       Real_t r_2 = (c[0] - 0.5) * (c[0] - 0.5) + (c[1] - 0.5) * (c[1] - 0.5) +
                    (c[2] - 0.0) * (c[2] - 0.0);
@@ -103,19 +79,11 @@
 // Test2: Laplace problem, Discontinuous Sphere, FreeSpace Boundary
 ///////////////////////////////////////////////////////////////////////////////
 template <class Real_t>
-<<<<<<< HEAD
-void fn_input_t2(const Real_t *coord, int n, Real_t *out) { // Input function
-  int dof = 1;
-  Real_t R = 0.1;
-  for (int i = 0; i < n; i++) {
-    const Real_t *c = &coord[i * COORD_DIM];
-=======
 void fn_input_t2(const Real_t* coord, int n, Real_t* out){ //Input function
   int dof=1;
   Real_t R=0.1;
   for(int i=0;i<n;i++){
     const Real_t* c=&coord[i*PVFMM_COORD_DIM];
->>>>>>> 0010bf20
     {
       Real_t r_2 = (c[0] - 0.5) * (c[0] - 0.5) + (c[1] - 0.5) * (c[1] - 0.5) +
                    (c[2] - 0.5) * (c[2] - 0.5);
@@ -124,19 +92,11 @@
   }
 }
 template <class Real_t>
-<<<<<<< HEAD
-void fn_poten_t2(const Real_t *coord, int n, Real_t *out) { // Output potential
-  int dof = 1;
-  Real_t R = 0.1;
-  for (int i = 0; i < n; i++) {
-    const Real_t *c = &coord[i * COORD_DIM];
-=======
 void fn_poten_t2(const Real_t* coord, int n, Real_t* out){ //Output potential
   int dof=1;
   Real_t R=0.1;
   for(int i=0;i<n;i++){
     const Real_t* c=&coord[i*PVFMM_COORD_DIM];
->>>>>>> 0010bf20
     {
       Real_t r_2 = (c[0] - 0.5) * (c[0] - 0.5) + (c[1] - 0.5) * (c[1] - 0.5) +
                    (c[2] - 0.5) * (c[2] - 0.5);
@@ -146,19 +106,11 @@
   }
 }
 template <class Real_t>
-<<<<<<< HEAD
-void fn_grad_t2(const Real_t *coord, int n, Real_t *out) { // Output gradient
-  int dof = 3;
-  Real_t R = 0.1;
-  for (int i = 0; i < n; i++) {
-    const Real_t *c = &coord[i * COORD_DIM];
-=======
 void fn_grad_t2(const Real_t* coord, int n, Real_t* out){ //Output gradient
   int dof=3;
   Real_t R=0.1;
   for(int i=0;i<n;i++){
     const Real_t* c=&coord[i*PVFMM_COORD_DIM];
->>>>>>> 0010bf20
     {
       Real_t r_2 = (c[0] - 0.5) * (c[0] - 0.5) + (c[1] - 0.5) * (c[1] - 0.5) +
                    (c[2] - 0.5) * (c[2] - 0.5);
@@ -179,19 +131,11 @@
 // Test3: Stokes problem, Smooth Gaussian, FreeSpace Boundary
 ///////////////////////////////////////////////////////////////////////////////
 template <class Real_t>
-<<<<<<< HEAD
-void fn_input_t3(const Real_t *coord, int n, Real_t *out) { // Input function
-  int dof = 3;
-  Real_t L = 125;
-  for (int i = 0; i < n; i++) {
-    const Real_t *c = &coord[i * COORD_DIM];
-=======
 void fn_input_t3(const Real_t* coord, int n, Real_t* out){ //Input function
   int dof=3;
   Real_t L=125;
   for(int i=0;i<n;i++){
     const Real_t* c=&coord[i*PVFMM_COORD_DIM];
->>>>>>> 0010bf20
     {
       Real_t r_2 = (c[0] - 0.5) * (c[0] - 0.5) + (c[1] - 0.5) * (c[1] - 0.5) +
                    (c[2] - 0.5) * (c[2] - 0.5);
@@ -206,19 +150,11 @@
   }
 }
 template <class Real_t>
-<<<<<<< HEAD
-void fn_poten_t3(const Real_t *coord, int n, Real_t *out) { // Output potential
-  int dof = 3;
-  Real_t L = 125;
-  for (int i = 0; i < n; i++) {
-    const Real_t *c = &coord[i * COORD_DIM];
-=======
 void fn_poten_t3(const Real_t* coord, int n, Real_t* out){ //Output potential
   int dof=3;
   Real_t L=125;
   for(int i=0;i<n;i++){
     const Real_t* c=&coord[i*PVFMM_COORD_DIM];
->>>>>>> 0010bf20
     {
       Real_t r_2 = (c[0] - 0.5) * (c[0] - 0.5) + (c[1] - 0.5) * (c[1] - 0.5) +
                    (c[2] - 0.5) * (c[2] - 0.5);
@@ -233,19 +169,11 @@
 // Test4: Biot-Savart problem, Smooth Gaussian, FreeSpace Boundary
 ///////////////////////////////////////////////////////////////////////////////
 template <class Real_t>
-<<<<<<< HEAD
-void fn_input_t4(const Real_t *coord, int n, Real_t *out) { // Input function
-  int dof = 3;
-  Real_t L = 125;
-  for (int i = 0; i < n; i++) {
-    const Real_t *c = &coord[i * COORD_DIM];
-=======
 void fn_input_t4(const Real_t* coord, int n, Real_t* out){ //Input function
   int dof=3;
   Real_t L=125;
   for(int i=0;i<n;i++){
     const Real_t* c=&coord[i*PVFMM_COORD_DIM];
->>>>>>> 0010bf20
     {
       Real_t r_2 = (c[0] - 0.5) * (c[0] - 0.5) + (c[1] - 0.5) * (c[1] - 0.5) +
                    (c[2] - 0.5) * (c[2] - 0.5);
@@ -260,19 +188,11 @@
   }
 }
 template <class Real_t>
-<<<<<<< HEAD
-void fn_poten_t4(const Real_t *coord, int n, Real_t *out) { // Output potential
-  int dof = 3;
-  Real_t L = 125;
-  for (int i = 0; i < n; i++) {
-    const Real_t *c = &coord[i * COORD_DIM];
-=======
 void fn_poten_t4(const Real_t* coord, int n, Real_t* out){ //Output potential
   int dof=3;
   Real_t L=125;
   for(int i=0;i<n;i++){
     const Real_t* c=&coord[i*PVFMM_COORD_DIM];
->>>>>>> 0010bf20
     {
       Real_t r_2 = (c[0] - 0.5) * (c[0] - 0.5) + (c[1] - 0.5) * (c[1] - 0.5) +
                    (c[2] - 0.5) * (c[2] - 0.5);
@@ -287,21 +207,12 @@
 // Test5: Helmholtz problem, Smooth Gaussian, FreeSpace Boundary
 ///////////////////////////////////////////////////////////////////////////////
 template <class Real_t>
-<<<<<<< HEAD
-void fn_input_t5(const Real_t *coord, int n, Real_t *out) {
-  int dof = 2;
-  Real_t a = -160;
-  Real_t mu = (20.0 * M_PI);
-  for (int i = 0; i < n; i++) {
-    const Real_t *c = &coord[i * COORD_DIM];
-=======
 void fn_input_t5(const Real_t* coord, int n, Real_t* out){
   int dof=2;
   Real_t a=-160;
   Real_t mu=(20.0*M_PI);
   for(int i=0;i<n;i++){
     const Real_t* c=&coord[i*PVFMM_COORD_DIM];
->>>>>>> 0010bf20
     {
       Real_t r_2 = (c[0] - 0.5) * (c[0] - 0.5) + (c[1] - 0.5) * (c[1] - 0.5) +
                    (c[2] - 0.5) * (c[2] - 0.5);
@@ -312,19 +223,11 @@
   }
 }
 template <class Real_t>
-<<<<<<< HEAD
-void fn_poten_t5(const Real_t *coord, int n, Real_t *out) {
-  int dof = 2;
-  Real_t a = -160;
-  for (int i = 0; i < n; i++) {
-    const Real_t *c = &coord[i * COORD_DIM];
-=======
 void fn_poten_t5(const Real_t* coord, int n, Real_t* out){
   int dof=2;
   Real_t a=-160;
   for(int i=0;i<n;i++){
     const Real_t* c=&coord[i*PVFMM_COORD_DIM];
->>>>>>> 0010bf20
     {
       Real_t r_2 = (c[0] - 0.5) * (c[0] - 0.5) + (c[1] - 0.5) * (c[1] - 0.5) +
                    (c[2] - 0.5) * (c[2] - 0.5);
@@ -405,15 +308,9 @@
 
   // Various parameters.
   typename FMMNode_t::NodeData tree_data;
-<<<<<<< HEAD
-  tree_data.dim = COORD_DIM;
-  tree_data.max_depth = depth;
-  tree_data.cheb_deg = cheb_deg;
-=======
   tree_data.dim=PVFMM_COORD_DIM;
   tree_data.max_depth=depth;
   tree_data.cheb_deg=cheb_deg;
->>>>>>> 0010bf20
 
   // Set input function pointer
   tree_data.input_fn = fn_input_;
@@ -489,27 +386,6 @@
   FMM_Tree_t *tree = new FMM_Tree_t(comm);
   tree->Initialize(&tree_data);
 
-<<<<<<< HEAD
-  // Initialize FMM Tree
-  tree->InitFMM_Tree(false, bndry);
-
-  { // Output max tree depth.
-    std::vector<size_t> all_nodes(MAX_DEPTH + 1, 0);
-    std::vector<size_t> leaf_nodes(MAX_DEPTH + 1, 0);
-    std::vector<FMMNode_t *> &nodes = tree->GetNodeList();
-    for (size_t i = 0; i < nodes.size(); i++) {
-      FMMNode_t *n = nodes[i];
-      if (!n->IsGhost())
-        all_nodes[n->Depth()]++;
-      if (!n->IsGhost() && n->IsLeaf())
-        leaf_nodes[n->Depth()]++;
-    }
-
-    if (!myrank)
-      std::cout << "All  Nodes: ";
-    for (int i = 0; i < MAX_DEPTH; i++) {
-      int local_size = all_nodes[i];
-=======
   //Initialize FMM Tree
   tree->InitFMM_Tree(false,bndry);
 
@@ -526,7 +402,6 @@
     if(!myrank) std::cout<<"All  Nodes: ";
     for(int i=0;i<PVFMM_MAX_DEPTH;i++){
       int local_size=all_nodes[i];
->>>>>>> 0010bf20
       int global_size;
       MPI_Allreduce(&local_size, &global_size, 1, MPI_INT, MPI_SUM, comm);
       if (!myrank)
@@ -535,16 +410,9 @@
     if (!myrank)
       std::cout << '\n';
 
-<<<<<<< HEAD
-    if (!myrank)
-      std::cout << "Leaf Nodes: ";
-    for (int i = 0; i < MAX_DEPTH; i++) {
-      int local_size = leaf_nodes[i];
-=======
     if(!myrank) std::cout<<"Leaf Nodes: ";
     for(int i=0;i<PVFMM_MAX_DEPTH;i++){
       int local_size=leaf_nodes[i];
->>>>>>> 0010bf20
       int global_size;
       MPI_Allreduce(&local_size, &global_size, 1, MPI_INT, MPI_SUM, comm);
       if (!myrank)
@@ -670,15 +538,8 @@
     }
     pvfmm::Profile::Toc();
 
-<<<<<<< HEAD
-    // Find error in FMM output (gradient).
-    CheckChebOutput<FMM_Tree_t>(tree, (typename TestFn<Real_t>::Fn_t)fn_grad_,
-                                mykernel->ker_dim[1] * COORD_DIM,
-                                std::string("OutputGrad"));
-=======
     //Find error in FMM output (gradient).
     CheckChebOutput<FMM_Tree_t>(tree, (typename TestFn<Real_t>::Fn_t) fn_grad_, mykernel->ker_dim[1]*PVFMM_COORD_DIM, std::string("OutputGrad"));
->>>>>>> 0010bf20
   }
 
   // Delete matrices.
