--- conflicted
+++ resolved
@@ -1,54 +1,42 @@
-#include <iostream>
 #include <mpi.h>
 #include <omp.h>
+#include <iostream>
 
 #include <pvfmm.hpp>
 #include <utils.hpp>
 
 extern pvfmm::PeriodicType pvfmm::periodicType;
 
-// Input function
-void fn_input(const double *coord, int n, double *out) {
-  double a = -160;
-  for (int i = 0; i < n; i++) {
-    const double *c = &coord[i * 3];
-    double r_2 = (c[0] - 0.5) * (c[0] - 0.5) + (c[1] - 0.5) * (c[1] - 0.5) +
-                 (c[2] - 0.5) * (c[2] - 0.5);
-    out[i] = (2 * a * r_2 + 3) * 2 * a * exp(a * r_2);
+//Input function
+void fn_input(const double* coord, int n, double* out){
+  double a=-160;
+  for(int i=0;i<n;i++){
+    const double* c=&coord[i*3];
+    double r_2=(c[0]-0.5)*(c[0]-0.5)+(c[1]-0.5)*(c[1]-0.5)+(c[2]-0.5)*(c[2]-0.5);
+    out[i]=(2*a*r_2+3)*2*a*exp(a*r_2);
   }
 }
 
-// Analytical solution (Expected output)
-void fn_output(const double *coord, int n, double *out) {
-  double a = -160;
-  for (int i = 0; i < n; i++) {
-    const double *c = &coord[i * 3];
-    double r_2 = (c[0] - 0.5) * (c[0] - 0.5) + (c[1] - 0.5) * (c[1] - 0.5) +
-                 (c[2] - 0.5) * (c[2] - 0.5);
-    out[i] = -exp(a * r_2);
+//Analytical solution (Expected output)
+void fn_output(const double* coord, int n, double* out){
+  double a=-160;
+  for(int i=0;i<n;i++){
+    const double* c=&coord[i*3];
+    double r_2=(c[0]-0.5)*(c[0]-0.5)+(c[1]-0.5)*(c[1]-0.5)+(c[2]-0.5)*(c[2]-0.5);
+    out[i]=-exp(a*r_2);
   }
 }
 
-void fmm_test(size_t N, int mult_order, int cheb_deg, double tol,
-              MPI_Comm comm) {
+void fmm_test(size_t N, int mult_order, int cheb_deg, double tol, MPI_Comm comm){
 
   // Set kernel.
-  const pvfmm::Kernel<double> &kernel_fn =
-      pvfmm::LaplaceKernel<double>::potential();
+  const pvfmm::Kernel<double>& kernel_fn=pvfmm::LaplaceKernel<double>::potential();
 
   // Construct tree.
-<<<<<<< HEAD
-  size_t max_pts = 100;
-  std::vector<double> trg_coord = point_distrib<double>(RandUnif, N, comm);
-  pvfmm::ChebFMM_Tree *tree =
-      ChebFMM_CreateTree(cheb_deg, kernel_fn.ker_dim[0], fn_input, trg_coord,
-                         comm, tol, max_pts, pvfmm::FreeSpace);
-=======
   size_t max_pts=100;
   std::vector<double> trg_coord=point_distrib<double>(RandUnif,N,comm);
   auto* tree=ChebFMM_CreateTree(cheb_deg, kernel_fn.ker_dim[0], fn_input,
                                 trg_coord, comm, tol, max_pts, pvfmm::FreeSpace);
->>>>>>> ed36e3bf
 
   // Load matrices.
   pvfmm::ChebFMM<double> matrices;
@@ -59,71 +47,54 @@
 
   // Run FMM
   std::vector<double> trg_value;
-  size_t n_trg = trg_coord.size() / COORD_DIM;
+  size_t n_trg=trg_coord.size()/COORD_DIM;
   pvfmm::ChebFMM_Evaluate(tree, trg_value, n_trg);
 
   // Re-run FMM
   tree->ClearFMMData();
   pvfmm::ChebFMM_Evaluate(tree, trg_value, n_trg);
 
-  { // Check error
-    std::vector<double> trg_value_(n_trg * kernel_fn.ker_dim[1]);
-    fn_output(&trg_coord[0], n_trg, &trg_value_[0]);
-    double max_err = 0;
-    double max_err_glb = 0;
-    for (size_t i = 0; i < n_trg; i++) {
-      if (fabs(trg_value_[i] - trg_value[i]) > max_err)
-        max_err = fabs(trg_value_[i] - trg_value[i]);
+  {// Check error
+    std::vector<double> trg_value_(n_trg*kernel_fn.ker_dim[1]);
+    fn_output(&trg_coord[0],n_trg,&trg_value_[0]);
+    double max_err=0;
+    double max_err_glb=0;
+    for(size_t i=0;i<n_trg;i++){
+      if(fabs(trg_value_[i]-trg_value[i])>max_err)
+        max_err=fabs(trg_value_[i]-trg_value[i]);
     }
     MPI_Reduce(&max_err, &max_err_glb, 1, MPI_DOUBLE, MPI_MAX, 0, comm);
 
     int rank;
     MPI_Comm_rank(comm, &rank);
-    if (!rank)
-      std::cout << "Maximum Error:" << max_err_glb << '\n';
+    if(!rank) std::cout<<"Maximum Error:"<<max_err_glb<<'\n';
   }
 
   // Free memory
   delete tree;
 }
 
-int main(int argc, char **argv) {
+int main(int argc, char **argv){
   MPI_Init(&argc, &argv);
-  MPI_Comm comm = MPI_COMM_WORLD;
+  MPI_Comm comm=MPI_COMM_WORLD;
 
   // Read command line options.
   commandline_option_start(argc, argv, "\
   This example demonstrates solving a volume potential problem,\n\
 with Laplace kernel, using the PvFMM library.\n");
   commandline_option_start(argc, argv);
-  omp_set_num_threads(atoi(
-      commandline_option(argc, argv, "-omp", "1", false,
-                         "-omp  <int> = (1)    : Number of OpenMP threads.")));
-  size_t N = (size_t)strtod(
-      commandline_option(argc, argv, "-N", "1", true,
-                         "-N    <int>          : Number of target points."),
-      NULL);
-  int m =
-      strtoul(commandline_option(
-                  argc, argv, "-m", "10", false,
-                  "-m    <int> = (10)   : Multipole order (+ve even integer)."),
-              NULL, 10);
-  int q = strtoul(commandline_option(
-                      argc, argv, "-q", "14", false,
-                      "-q    <int> = (14)   : Chebyshev order (+ve integer)."),
-                  NULL, 10);
-  double tol =
-      strtod(commandline_option(
-                 argc, argv, "-tol", "1e-5", false,
-                 "-tol <real> = (1e-5) : Tolerance for adaptive refinement."),
-             NULL);
+  omp_set_num_threads( atoi(commandline_option(argc, argv,  "-omp",     "1", false, "-omp  <int> = (1)    : Number of OpenMP threads."          )));
+  size_t   N=(size_t)strtod(commandline_option(argc, argv,    "-N",     "1",  true, "-N    <int>          : Number of target points."           ),NULL);
+  int      m=       strtoul(commandline_option(argc, argv,    "-m",    "10", false, "-m    <int> = (10)   : Multipole order (+ve even integer)."),NULL,10);
+  int      q=       strtoul(commandline_option(argc, argv,    "-q",    "14", false, "-q    <int> = (14)   : Chebyshev order (+ve integer)."     ),NULL,10);
+  double tol=        strtod(commandline_option(argc, argv,  "-tol",  "1e-5", false, "-tol <real> = (1e-5) : Tolerance for adaptive refinement." ),NULL);
   commandline_option_end(argc, argv);
   pvfmm::Profile::Enable(true);
 
   // Run FMM with above options.
-  fmm_test(N, m, q, tol, comm);
+  fmm_test(N, m,q, tol, comm);
 
-  // Output Profiling results.
+  //Output Profiling results.
   pvfmm::Profile::print(&comm);
 
   // Shut down MPI
