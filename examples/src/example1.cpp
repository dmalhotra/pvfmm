#include <iostream>
#include <mpi.h>
#include <omp.h>

#include <pvfmm.hpp>
#include <utils.hpp>

typedef std::vector<double> vec;

<<<<<<< HEAD
extern pvfmm::PeriodicType pvfmm::periodicType;

void nbody(vec &src_coord, vec &src_value, vec &surf_coord, vec &surf_value,
           vec &trg_coord, vec &trg_value,
           const pvfmm::Kernel<double> &kernel_fn, MPI_Comm &comm) {
=======
void nbody(vec& sl_coord, vec& sl_den,
           vec& dl_coord, vec& dl_den,
           vec&  trg_coord, vec&  trg_value,
					 const pvfmm::Kernel<double>& kernel_fn, MPI_Comm& comm){
>>>>>>> ed36e3bf
  int np, rank;
  MPI_Comm_size(comm, &np);
  MPI_Comm_rank(comm, &rank);

<<<<<<< HEAD
  long long n_src = src_coord.size() / COORD_DIM;
  long long n_surf = surf_coord.size() / COORD_DIM;
  long long n_trg_glb = 0, n_trg = trg_coord.size() / COORD_DIM;
  MPI_Allreduce(&n_trg, &n_trg_glb, 1, MPI_LONG_LONG, MPI_SUM, comm);
=======
  long long  n_sl = sl_coord.size()/COORD_DIM;
  long long n_dl = dl_coord.size()/COORD_DIM;
  long long n_trg_glb=0, n_trg = trg_coord.size()/COORD_DIM;
  MPI_Allreduce(&n_trg , & n_trg_glb, 1, MPI_LONG_LONG, MPI_SUM, comm);
>>>>>>> ed36e3bf

  vec glb_trg_coord(n_trg_glb * COORD_DIM);
  vec glb_trg_value(n_trg_glb * kernel_fn.ker_dim[1], 0);
  std::vector<int> recv_disp(np, 0);
  { // Gather all target coordinates.
    int send_cnt = n_trg * COORD_DIM;
    std::vector<int> recv_cnts(np);
    MPI_Allgather(&send_cnt, 1, MPI_INT, &recv_cnts[0], 1, MPI_INT, comm);
    pvfmm::omp_par::scan(&recv_cnts[0], &recv_disp[0], np);
    MPI_Allgatherv(&trg_coord[0], send_cnt,
                   pvfmm::par::Mpi_datatype<double>::value(), &glb_trg_coord[0],
                   &recv_cnts[0], &recv_disp[0],
                   pvfmm::par::Mpi_datatype<double>::value(), comm);
  }

  { // Evaluate target potential.
<<<<<<< HEAD
    vec glb_trg_value_(n_trg_glb * kernel_fn.ker_dim[1], 0);
    int omp_p = omp_get_max_threads();
#pragma omp parallel for
    for (int i = 0; i < omp_p; i++) {
      size_t a = (i * n_trg_glb) / omp_p;
      size_t b = ((i + 1) * n_trg_glb) / omp_p;

      if (kernel_fn.ker_poten != NULL)
        kernel_fn.ker_poten(&src_coord[0], n_src, &src_value[0], 1,
                            &glb_trg_coord[0] + a * COORD_DIM, b - a,
                            &glb_trg_value_[0] + a * kernel_fn.ker_dim[1],
                            NULL);

      if (kernel_fn.dbl_layer_poten != NULL)
        kernel_fn.dbl_layer_poten(&surf_coord[0], n_surf, &surf_value[0], 1,
                                  &glb_trg_coord[0] + a * COORD_DIM, b - a,
                                  &glb_trg_value_[0] + a * kernel_fn.ker_dim[1],
                                  NULL);
=======
    vec glb_trg_value_(n_trg_glb*kernel_fn.ker_dim[1],0);
    int omp_p=omp_get_max_threads();
    #pragma omp parallel for
    for(int i=0;i<omp_p;i++){
      size_t a=( i   *n_trg_glb)/omp_p;
      size_t b=((i+1)*n_trg_glb)/omp_p;

      if(kernel_fn.ker_poten!=NULL)
      kernel_fn.ker_poten(&sl_coord[0], n_sl, &sl_den[0], 1,
                          &glb_trg_coord[0]+a*COORD_DIM, b-a, &glb_trg_value_[0]+a*kernel_fn.ker_dim[1],NULL);

      if(kernel_fn.dbl_layer_poten!=NULL)
      kernel_fn.dbl_layer_poten(&dl_coord[0], n_dl, &dl_den[0], 1,
                                &glb_trg_coord[0]+a*COORD_DIM, b-a, &glb_trg_value_[0]+a*kernel_fn.ker_dim[1],NULL);
>>>>>>> ed36e3bf
    }
    MPI_Allreduce(&glb_trg_value_[0], &glb_trg_value[0], glb_trg_value.size(),
                  pvfmm::par::Mpi_datatype<double>::value(), MPI_SUM, comm);
  }

  // Get local target values.
  trg_value.assign(
      &glb_trg_value[0] + recv_disp[rank] / COORD_DIM * kernel_fn.ker_dim[1],
      &glb_trg_value[0] +
          (recv_disp[rank] / COORD_DIM + n_trg) * kernel_fn.ker_dim[1]);
}

void fmm_test(size_t N, int mult_order, MPI_Comm comm) {

  // Set kernel.
  const pvfmm::Kernel<double> &kernel_fn =
      pvfmm::LaplaceKernel<double>::gradient();

  // Create target and source vectors.
<<<<<<< HEAD
  vec trg_coord = point_distrib<double>(RandUnif, N, comm);
  vec src_coord = point_distrib<double>(RandUnif, N, comm);
  vec surf_coord = point_distrib<double>(RandUnif, 0, comm);
  size_t n_trg = trg_coord.size() / COORD_DIM;
  size_t n_src = src_coord.size() / COORD_DIM;
  size_t n_surf = surf_coord.size() / COORD_DIM;

  // Set source charges.
  vec src_value(n_src * kernel_fn.ker_dim[0]);
  vec surf_value(n_surf * (kernel_fn.ker_dim[0] + COORD_DIM));
  for (size_t i = 0; i < src_value.size(); i++)
    src_value[i] = drand48();
  for (size_t i = 0; i < surf_value.size(); i++)
    surf_value[i] = drand48();
=======
  vec trg_coord=point_distrib<double>(RandUnif,N,comm);
  vec  sl_coord=point_distrib<double>(RandUnif,N,comm);
  vec  dl_coord=point_distrib<double>(RandUnif,0,comm);
  size_t n_trg = trg_coord.size()/COORD_DIM;
  size_t n_sl  =  sl_coord.size()/COORD_DIM;
  size_t n_dl  =  dl_coord.size()/COORD_DIM;

  // Set source charges.
  vec sl_den( n_sl* kernel_fn.ker_dim[0]);
  vec dl_den(n_dl*(kernel_fn.ker_dim[0]+COORD_DIM));
  for(size_t i=0;i<sl_den.size();i++) sl_den[i]=drand48();
  for(size_t i=0;i<dl_den.size();i++) dl_den[i]=drand48();
>>>>>>> ed36e3bf

  // Create memory-manager (optional)
  pvfmm::mem::MemoryManager mem_mgr(10000000);

  // Construct tree.
<<<<<<< HEAD
  size_t max_pts = 600;
  pvfmm::PtFMM_Tree *tree =
      PtFMM_CreateTree(src_coord, src_value, surf_coord, surf_value, trg_coord,
                       comm, max_pts, pvfmm::FreeSpace);
=======
  size_t max_pts=600;
  auto* tree=PtFMM_CreateTree(sl_coord,sl_den, dl_coord, dl_den, trg_coord, comm, max_pts, pvfmm::FreeSpace);
>>>>>>> ed36e3bf

  // Load matrices.
  pvfmm::PtFMM<double> matrices(&mem_mgr);
  matrices.Initialize(mult_order, comm, &kernel_fn);

  // FMM Setup
  tree->SetupFMM(&matrices);

  // Run FMM
  vec trg_value;
  PtFMM_Evaluate(tree, trg_value, n_trg);

  // Re-run FMM
  tree->ClearFMMData();
<<<<<<< HEAD
  for (size_t i = 0; i < src_value.size(); i++)
    src_value[i] = drand48();
  for (size_t i = 0; i < surf_value.size(); i++)
    surf_value[i] = drand48();
  PtFMM_Evaluate(tree, trg_value, n_trg, &src_value, &surf_value);
=======
  for(size_t i=0;i<sl_den.size();i++) sl_den[i]=drand48();
  for(size_t i=0;i<dl_den.size();i++) dl_den[i]=drand48();
  PtFMM_Evaluate(tree, trg_value, n_trg, &sl_den, &dl_den);
>>>>>>> ed36e3bf

  { // Check error
    vec trg_sample_coord;
    vec trg_sample_value;
    size_t n_trg_sample = 0;
    { // Sample target points for verifications.
      size_t n_skip = N * n_trg / 1e9;
      if (!n_skip)
        n_skip = 1;
      for (size_t i = 0; i < n_trg; i = i + n_skip) {
        for (size_t j = 0; j < COORD_DIM; j++)
          trg_sample_coord.push_back(trg_coord[i * COORD_DIM + j]);
        for (size_t j = 0; j < kernel_fn.ker_dim[1]; j++)
          trg_sample_value.push_back(trg_value[i * kernel_fn.ker_dim[1] + j]);
        n_trg_sample++;
      }
    }

    // Direct n-body
<<<<<<< HEAD
    vec trg_sample_value_(n_trg_sample * kernel_fn.ker_dim[1]);
    nbody(src_coord, src_value, surf_coord, surf_value, trg_sample_coord,
          trg_sample_value_, kernel_fn, comm);
=======
    vec trg_sample_value_(n_trg_sample*kernel_fn.ker_dim[1]);
    nbody(      sl_coord,       sl_den ,
                dl_coord,       dl_den ,
          trg_sample_coord, trg_sample_value_, kernel_fn, comm);
>>>>>>> ed36e3bf

    // Compute error
    double max_err = 0, max_val = 0;
    double max_err_glb = 0, max_val_glb = 0;
    for (size_t i = 0; i < n_trg_sample * kernel_fn.ker_dim[1]; i++) {
      if (fabs(trg_sample_value_[i] - trg_sample_value[i]) > max_err)
        max_err = fabs(trg_sample_value_[i] - trg_sample_value[i]);
      if (fabs(trg_sample_value_[i]) > max_val)
        max_val = fabs(trg_sample_value_[i]);
    }
    MPI_Reduce(&max_err, &max_err_glb, 1,
               pvfmm::par::Mpi_datatype<double>::value(), MPI_MAX, 0, comm);
    MPI_Reduce(&max_val, &max_val_glb, 1,
               pvfmm::par::Mpi_datatype<double>::value(), MPI_MAX, 0, comm);

    int rank;
    MPI_Comm_rank(comm, &rank);
    if (!rank)
      std::cout << "Maximum Absolute Error:" << max_err_glb << '\n';
    if (!rank)
      std::cout << "Maximum Relative Error:" << max_err_glb / max_val_glb
                << '\n';
  }

  // Free memory
  delete tree;
}

int main(int argc, char **argv) {
  MPI_Init(&argc, &argv);
  MPI_Comm comm = MPI_COMM_WORLD;

  // Read command line options.
  commandline_option_start(argc, argv, "\
  This example demonstrates solving a particle N-body problem,\n\
with Laplace Gradient kernel, using the PvFMM library.\n");
  commandline_option_start(argc, argv);
  omp_set_num_threads(atoi(
      commandline_option(argc, argv, "-omp", "1", false,
                         "-omp  <int> = (1)    : Number of OpenMP threads.")));
  size_t N = (size_t)strtod(
      commandline_option(
          argc, argv, "-N", "1", true,
          "-N    <int>          : Number of source and target points."),
      NULL);
  int m =
      strtoul(commandline_option(
                  argc, argv, "-m", "10", false,
                  "-m    <int> = (10)   : Multipole order (+ve even integer)."),
              NULL, 10);
  commandline_option_end(argc, argv);
  pvfmm::Profile::Enable(true);

  // Run FMM with above options.
  fmm_test(N, m, comm);

  // Output Profiling results.
  pvfmm::Profile::print(&comm);

  // Shut down MPI
  MPI_Finalize();
  return 0;
}<|MERGE_RESOLUTION|>--- conflicted
+++ resolved
@@ -1,75 +1,41 @@
-#include <iostream>
 #include <mpi.h>
 #include <omp.h>
+#include <iostream>
 
 #include <pvfmm.hpp>
 #include <utils.hpp>
 
+extern pvfmm::PeriodicType pvfmm::periodicType;
+
 typedef std::vector<double> vec;
 
-<<<<<<< HEAD
-extern pvfmm::PeriodicType pvfmm::periodicType;
-
-void nbody(vec &src_coord, vec &src_value, vec &surf_coord, vec &surf_value,
-           vec &trg_coord, vec &trg_value,
-           const pvfmm::Kernel<double> &kernel_fn, MPI_Comm &comm) {
-=======
 void nbody(vec& sl_coord, vec& sl_den,
            vec& dl_coord, vec& dl_den,
            vec&  trg_coord, vec&  trg_value,
 					 const pvfmm::Kernel<double>& kernel_fn, MPI_Comm& comm){
->>>>>>> ed36e3bf
   int np, rank;
   MPI_Comm_size(comm, &np);
   MPI_Comm_rank(comm, &rank);
 
-<<<<<<< HEAD
-  long long n_src = src_coord.size() / COORD_DIM;
-  long long n_surf = surf_coord.size() / COORD_DIM;
-  long long n_trg_glb = 0, n_trg = trg_coord.size() / COORD_DIM;
-  MPI_Allreduce(&n_trg, &n_trg_glb, 1, MPI_LONG_LONG, MPI_SUM, comm);
-=======
   long long  n_sl = sl_coord.size()/COORD_DIM;
   long long n_dl = dl_coord.size()/COORD_DIM;
   long long n_trg_glb=0, n_trg = trg_coord.size()/COORD_DIM;
   MPI_Allreduce(&n_trg , & n_trg_glb, 1, MPI_LONG_LONG, MPI_SUM, comm);
->>>>>>> ed36e3bf
 
-  vec glb_trg_coord(n_trg_glb * COORD_DIM);
-  vec glb_trg_value(n_trg_glb * kernel_fn.ker_dim[1], 0);
-  std::vector<int> recv_disp(np, 0);
+  vec glb_trg_coord(n_trg_glb*COORD_DIM);
+  vec glb_trg_value(n_trg_glb*kernel_fn.ker_dim[1],0);
+  std::vector<int> recv_disp(np,0);
   { // Gather all target coordinates.
-    int send_cnt = n_trg * COORD_DIM;
+    int send_cnt=n_trg*COORD_DIM;
     std::vector<int> recv_cnts(np);
-    MPI_Allgather(&send_cnt, 1, MPI_INT, &recv_cnts[0], 1, MPI_INT, comm);
+    MPI_Allgather(&send_cnt    , 1, MPI_INT,
+                  &recv_cnts[0], 1, MPI_INT, comm);
     pvfmm::omp_par::scan(&recv_cnts[0], &recv_disp[0], np);
-    MPI_Allgatherv(&trg_coord[0], send_cnt,
-                   pvfmm::par::Mpi_datatype<double>::value(), &glb_trg_coord[0],
-                   &recv_cnts[0], &recv_disp[0],
-                   pvfmm::par::Mpi_datatype<double>::value(), comm);
+    MPI_Allgatherv(&trg_coord[0]    , send_cnt                    , pvfmm::par::Mpi_datatype<double>::value(),
+                   &glb_trg_coord[0], &recv_cnts[0], &recv_disp[0], pvfmm::par::Mpi_datatype<double>::value(), comm);
   }
 
   { // Evaluate target potential.
-<<<<<<< HEAD
-    vec glb_trg_value_(n_trg_glb * kernel_fn.ker_dim[1], 0);
-    int omp_p = omp_get_max_threads();
-#pragma omp parallel for
-    for (int i = 0; i < omp_p; i++) {
-      size_t a = (i * n_trg_glb) / omp_p;
-      size_t b = ((i + 1) * n_trg_glb) / omp_p;
-
-      if (kernel_fn.ker_poten != NULL)
-        kernel_fn.ker_poten(&src_coord[0], n_src, &src_value[0], 1,
-                            &glb_trg_coord[0] + a * COORD_DIM, b - a,
-                            &glb_trg_value_[0] + a * kernel_fn.ker_dim[1],
-                            NULL);
-
-      if (kernel_fn.dbl_layer_poten != NULL)
-        kernel_fn.dbl_layer_poten(&surf_coord[0], n_surf, &surf_value[0], 1,
-                                  &glb_trg_coord[0] + a * COORD_DIM, b - a,
-                                  &glb_trg_value_[0] + a * kernel_fn.ker_dim[1],
-                                  NULL);
-=======
     vec glb_trg_value_(n_trg_glb*kernel_fn.ker_dim[1],0);
     int omp_p=omp_get_max_threads();
     #pragma omp parallel for
@@ -84,42 +50,20 @@
       if(kernel_fn.dbl_layer_poten!=NULL)
       kernel_fn.dbl_layer_poten(&dl_coord[0], n_dl, &dl_den[0], 1,
                                 &glb_trg_coord[0]+a*COORD_DIM, b-a, &glb_trg_value_[0]+a*kernel_fn.ker_dim[1],NULL);
->>>>>>> ed36e3bf
     }
-    MPI_Allreduce(&glb_trg_value_[0], &glb_trg_value[0], glb_trg_value.size(),
-                  pvfmm::par::Mpi_datatype<double>::value(), MPI_SUM, comm);
+    MPI_Allreduce(&glb_trg_value_[0], &glb_trg_value[0], glb_trg_value.size(), pvfmm::par::Mpi_datatype<double>::value(), MPI_SUM, comm);
   }
 
   // Get local target values.
-  trg_value.assign(
-      &glb_trg_value[0] + recv_disp[rank] / COORD_DIM * kernel_fn.ker_dim[1],
-      &glb_trg_value[0] +
-          (recv_disp[rank] / COORD_DIM + n_trg) * kernel_fn.ker_dim[1]);
+  trg_value.assign(&glb_trg_value[0]+recv_disp[rank]/COORD_DIM*kernel_fn.ker_dim[1], &glb_trg_value[0]+(recv_disp[rank]/COORD_DIM+n_trg)*kernel_fn.ker_dim[1]);
 }
 
-void fmm_test(size_t N, int mult_order, MPI_Comm comm) {
+void fmm_test(size_t N, int mult_order, MPI_Comm comm){
 
   // Set kernel.
-  const pvfmm::Kernel<double> &kernel_fn =
-      pvfmm::LaplaceKernel<double>::gradient();
+  const pvfmm::Kernel<double>& kernel_fn=pvfmm::LaplaceKernel<double>::gradient();
 
   // Create target and source vectors.
-<<<<<<< HEAD
-  vec trg_coord = point_distrib<double>(RandUnif, N, comm);
-  vec src_coord = point_distrib<double>(RandUnif, N, comm);
-  vec surf_coord = point_distrib<double>(RandUnif, 0, comm);
-  size_t n_trg = trg_coord.size() / COORD_DIM;
-  size_t n_src = src_coord.size() / COORD_DIM;
-  size_t n_surf = surf_coord.size() / COORD_DIM;
-
-  // Set source charges.
-  vec src_value(n_src * kernel_fn.ker_dim[0]);
-  vec surf_value(n_surf * (kernel_fn.ker_dim[0] + COORD_DIM));
-  for (size_t i = 0; i < src_value.size(); i++)
-    src_value[i] = drand48();
-  for (size_t i = 0; i < surf_value.size(); i++)
-    surf_value[i] = drand48();
-=======
   vec trg_coord=point_distrib<double>(RandUnif,N,comm);
   vec  sl_coord=point_distrib<double>(RandUnif,N,comm);
   vec  dl_coord=point_distrib<double>(RandUnif,0,comm);
@@ -132,21 +76,13 @@
   vec dl_den(n_dl*(kernel_fn.ker_dim[0]+COORD_DIM));
   for(size_t i=0;i<sl_den.size();i++) sl_den[i]=drand48();
   for(size_t i=0;i<dl_den.size();i++) dl_den[i]=drand48();
->>>>>>> ed36e3bf
 
   // Create memory-manager (optional)
   pvfmm::mem::MemoryManager mem_mgr(10000000);
 
   // Construct tree.
-<<<<<<< HEAD
-  size_t max_pts = 600;
-  pvfmm::PtFMM_Tree *tree =
-      PtFMM_CreateTree(src_coord, src_value, surf_coord, surf_value, trg_coord,
-                       comm, max_pts, pvfmm::FreeSpace);
-=======
   size_t max_pts=600;
   auto* tree=PtFMM_CreateTree(sl_coord,sl_den, dl_coord, dl_den, trg_coord, comm, max_pts, pvfmm::FreeSpace);
->>>>>>> ed36e3bf
 
   // Load matrices.
   pvfmm::PtFMM<double> matrices(&mem_mgr);
@@ -161,103 +97,73 @@
 
   // Re-run FMM
   tree->ClearFMMData();
-<<<<<<< HEAD
-  for (size_t i = 0; i < src_value.size(); i++)
-    src_value[i] = drand48();
-  for (size_t i = 0; i < surf_value.size(); i++)
-    surf_value[i] = drand48();
-  PtFMM_Evaluate(tree, trg_value, n_trg, &src_value, &surf_value);
-=======
   for(size_t i=0;i<sl_den.size();i++) sl_den[i]=drand48();
   for(size_t i=0;i<dl_den.size();i++) dl_den[i]=drand48();
   PtFMM_Evaluate(tree, trg_value, n_trg, &sl_den, &dl_den);
->>>>>>> ed36e3bf
 
-  { // Check error
+  {// Check error
     vec trg_sample_coord;
     vec trg_sample_value;
-    size_t n_trg_sample = 0;
+    size_t n_trg_sample=0;
     { // Sample target points for verifications.
-      size_t n_skip = N * n_trg / 1e9;
-      if (!n_skip)
-        n_skip = 1;
-      for (size_t i = 0; i < n_trg; i = i + n_skip) {
-        for (size_t j = 0; j < COORD_DIM; j++)
-          trg_sample_coord.push_back(trg_coord[i * COORD_DIM + j]);
-        for (size_t j = 0; j < kernel_fn.ker_dim[1]; j++)
-          trg_sample_value.push_back(trg_value[i * kernel_fn.ker_dim[1] + j]);
+      size_t n_skip=N*n_trg/1e9;
+      if(!n_skip) n_skip=1;
+      for(size_t i=0;i<n_trg;i=i+n_skip){
+        for(size_t j=0;j<COORD_DIM;j++)
+          trg_sample_coord.push_back(trg_coord[i*COORD_DIM+j]);
+        for(size_t j=0;j<kernel_fn.ker_dim[1];j++)
+          trg_sample_value.push_back(trg_value[i*kernel_fn.ker_dim[1]+j]);
         n_trg_sample++;
       }
     }
 
     // Direct n-body
-<<<<<<< HEAD
-    vec trg_sample_value_(n_trg_sample * kernel_fn.ker_dim[1]);
-    nbody(src_coord, src_value, surf_coord, surf_value, trg_sample_coord,
-          trg_sample_value_, kernel_fn, comm);
-=======
     vec trg_sample_value_(n_trg_sample*kernel_fn.ker_dim[1]);
     nbody(      sl_coord,       sl_den ,
                 dl_coord,       dl_den ,
           trg_sample_coord, trg_sample_value_, kernel_fn, comm);
->>>>>>> ed36e3bf
 
     // Compute error
-    double max_err = 0, max_val = 0;
-    double max_err_glb = 0, max_val_glb = 0;
-    for (size_t i = 0; i < n_trg_sample * kernel_fn.ker_dim[1]; i++) {
-      if (fabs(trg_sample_value_[i] - trg_sample_value[i]) > max_err)
-        max_err = fabs(trg_sample_value_[i] - trg_sample_value[i]);
-      if (fabs(trg_sample_value_[i]) > max_val)
-        max_val = fabs(trg_sample_value_[i]);
+    double max_err=0, max_val=0;
+    double max_err_glb=0, max_val_glb=0;
+    for(size_t i=0;i<n_trg_sample*kernel_fn.ker_dim[1];i++){
+      if(fabs(trg_sample_value_[i]-trg_sample_value[i])>max_err)
+        max_err=fabs(trg_sample_value_[i]-trg_sample_value[i]);
+      if(fabs(trg_sample_value_[i])>max_val)
+        max_val=fabs(trg_sample_value_[i]);
     }
-    MPI_Reduce(&max_err, &max_err_glb, 1,
-               pvfmm::par::Mpi_datatype<double>::value(), MPI_MAX, 0, comm);
-    MPI_Reduce(&max_val, &max_val_glb, 1,
-               pvfmm::par::Mpi_datatype<double>::value(), MPI_MAX, 0, comm);
+    MPI_Reduce(&max_err, &max_err_glb, 1, pvfmm::par::Mpi_datatype<double>::value(), MPI_MAX, 0, comm);
+    MPI_Reduce(&max_val, &max_val_glb, 1, pvfmm::par::Mpi_datatype<double>::value(), MPI_MAX, 0, comm);
 
     int rank;
     MPI_Comm_rank(comm, &rank);
-    if (!rank)
-      std::cout << "Maximum Absolute Error:" << max_err_glb << '\n';
-    if (!rank)
-      std::cout << "Maximum Relative Error:" << max_err_glb / max_val_glb
-                << '\n';
+    if(!rank) std::cout<<"Maximum Absolute Error:"<<max_err_glb<<'\n';
+    if(!rank) std::cout<<"Maximum Relative Error:"<<max_err_glb/max_val_glb<<'\n';
   }
 
   // Free memory
   delete tree;
 }
 
-int main(int argc, char **argv) {
+int main(int argc, char **argv){
   MPI_Init(&argc, &argv);
-  MPI_Comm comm = MPI_COMM_WORLD;
+  MPI_Comm comm=MPI_COMM_WORLD;
 
   // Read command line options.
   commandline_option_start(argc, argv, "\
   This example demonstrates solving a particle N-body problem,\n\
 with Laplace Gradient kernel, using the PvFMM library.\n");
   commandline_option_start(argc, argv);
-  omp_set_num_threads(atoi(
-      commandline_option(argc, argv, "-omp", "1", false,
-                         "-omp  <int> = (1)    : Number of OpenMP threads.")));
-  size_t N = (size_t)strtod(
-      commandline_option(
-          argc, argv, "-N", "1", true,
-          "-N    <int>          : Number of source and target points."),
-      NULL);
-  int m =
-      strtoul(commandline_option(
-                  argc, argv, "-m", "10", false,
-                  "-m    <int> = (10)   : Multipole order (+ve even integer)."),
-              NULL, 10);
+  omp_set_num_threads( atoi(commandline_option(argc, argv,  "-omp",     "1", false, "-omp  <int> = (1)    : Number of OpenMP threads."          )));
+  size_t   N=(size_t)strtod(commandline_option(argc, argv,    "-N",     "1",  true, "-N    <int>          : Number of source and target points."),NULL);
+  int      m=       strtoul(commandline_option(argc, argv,    "-m",    "10", false, "-m    <int> = (10)   : Multipole order (+ve even integer)."),NULL,10);
   commandline_option_end(argc, argv);
   pvfmm::Profile::Enable(true);
 
   // Run FMM with above options.
   fmm_test(N, m, comm);
 
-  // Output Profiling results.
+  //Output Profiling results.
   pvfmm::Profile::print(&comm);
 
   // Shut down MPI
