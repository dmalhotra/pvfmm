--- conflicted
+++ resolved
@@ -141,8 +141,6 @@
 AC_CHECK_FFTWF
 
 
-<<<<<<< HEAD
-=======
 #Check for BLAS LAPACK
 #AM_CONDITIONAL(BLAS_EQ_MKL, test "$BLAS" = "MKL")
 #AM_CONDITIONAL(BLAS_EQ_GSL, test "$BLAS" = "GSL")
@@ -178,7 +176,6 @@
 AC_SUBST(BLAS_LIBS)
 AC_SUBST(FLIBS)
 
->>>>>>> 12c02022
 
 # Checks for header files.
 AC_CHECK_HEADERS([stdint.h cstdlib cstddef])
