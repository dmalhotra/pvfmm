--- conflicted
+++ resolved
@@ -16,22 +16,11 @@
 namespace pvfmm{
 namespace mat{
 
-<<<<<<< HEAD
-  void gemm(char TransA, char TransB,  int M,  int N,  int K,  float alpha,  float *A,  int lda,  float *B,  int ldb,  float beta, float *C,  int ldc);
-
-  void gemm(char TransA, char TransB,  int M,  int N,  int K,  double alpha,  double *A,  int lda,  double *B,  int ldb,  double beta, double *C,  int ldc);
-
-  // cublasXgemm wrapper
-  void cublasXgemm(char TransA, char TransB,  int M,  int N,  int K,  float alpha,  float *A,  int lda,  float *B,  int ldb,  float beta, float *C,  int ldc);
-  void cublasXgemm(char TransA, char TransB,  int M,  int N,  int K,  double alpha,  double *A,  int lda,  double *B,  int ldb,  double beta, double *C,  int ldc);
-
-  void svd(char *JOBU, char *JOBVT, int *M, int *N, float *A, int *LDA,
-      float *S, float *U, int *LDU, float *VT, int *LDVT, float *WORK, int *LWORK,
-      int *INFO);
-=======
   template <class T>
   void gemm(char TransA, char TransB,  int M,  int N,  int K,  T alpha,  T *A,  int lda,  T *B,  int ldb,  T beta, T *C,  int ldc);
->>>>>>> 4b31189a
+
+  template <class T>
+  void cublasgemm(char TransA, char TransB,  int M,  int N,  int K,  T alpha,  T *A,  int lda,  T *B,  int ldb,  T beta, T *C,  int ldc);
 
   template <class T>
   void svd(char *JOBU, char *JOBVT, int *M, int *N, T *A, int *LDA,
