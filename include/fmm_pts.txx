--- conflicted
+++ resolved
@@ -802,7 +802,6 @@
       size_t n_surf=(6*(MultipoleOrder()-1)*(MultipoleOrder()-1)+2);  //Total number of points.
 
       if((M.Dim(0)!=n_surf*ker_dim[0] || M.Dim(1)!=n_surf*ker_dim[1]) && level==0){
-<<<<<<< HEAD
         { // Compute M
           M.ReInit(n_surf*ker_dim[0], n_surf*ker_dim[1]); M.SetZero();
 
@@ -815,49 +814,20 @@
         	  xlow=0;xhigh=0;ylow=0;yhigh=0;zlow=0;zhigh=0;
         	  break;
           case PeriodicType::PXYZ :
-        	  xlow=-BC_LEVELS-1;xhigh=BC_LEVELS+1;
-        	  ylow=-BC_LEVELS-1;yhigh=BC_LEVELS+1;
-        	  zlow=-BC_LEVELS-1;zhigh=BC_LEVELS+1;
+        	  xlow=-PVFMM_BC_LEVELS-1;xhigh=PVFMM_BC_LEVELS+1;
+        	  ylow=-PVFMM_BC_LEVELS-1;yhigh=PVFMM_BC_LEVELS+1;
+        	  zlow=-PVFMM_BC_LEVELS-1;zhigh=PVFMM_BC_LEVELS+1;
         	  break;
           case PeriodicType::PX :
-        	  xlow=-BC_LEVELS-1;xhigh=BC_LEVELS+1;
+        	  xlow=-PVFMM_BC_LEVELS-1;xhigh=PVFMM_BC_LEVELS+1;
         	  ylow=0;yhigh=0;
         	  zlow=0;zhigh=0;
         	  break;
           case PeriodicType::PXY :
-        	  xlow=-BC_LEVELS-1;xhigh=BC_LEVELS+1;
-        	  ylow=-BC_LEVELS-1;yhigh=BC_LEVELS+1;
+        	  xlow=-PVFMM_BC_LEVELS-1;xhigh=PVFMM_BC_LEVELS+1;
+        	  ylow=-PVFMM_BC_LEVELS-1;yhigh=PVFMM_BC_LEVELS+1;
         	  zlow=0;zhigh=0;
         	  break;
-=======
-        if(PVFMM_BC_LEVELS==0){ // Set M=0 and break;
-          M.ReInit(n_surf*ker_dim[0],n_surf*ker_dim[1]);
-          M.SetZero();
-          break;
-        }
-        Matrix<Real_t> M_m2m[PVFMM_BC_LEVELS+1];
-        Matrix<Real_t> M_m2l[PVFMM_BC_LEVELS+1];
-        Matrix<Real_t> M_l2l[PVFMM_BC_LEVELS+1];
-        Matrix<Real_t> M_equiv_zero_avg(n_surf*ker_dim[0],n_surf*ker_dim[0]);
-        Matrix<Real_t> M_check_zero_avg(n_surf*ker_dim[1],n_surf*ker_dim[1]);
-        { // Set average multipole charge to zero (projection for non-zero total source density)
-          Matrix<Real_t> M_s2c;
-          { // Compute M_s2c
-            int ker_dim[2]={kernel->k_m2m->ker_dim[0],kernel->k_m2m->ker_dim[1]};
-            M_s2c.ReInit(ker_dim[0],n_surf*ker_dim[1]);
-            std::vector<Real_t> uc_coord;
-            { // Coord of upward check surface
-              Real_t c[3]={0,0,0};
-              uc_coord=u_check_surf(MultipoleOrder(),c,0);
-            }
-            #pragma omp parallel for schedule(dynamic)
-            for(size_t i=0;i<n_surf;i++){
-              std::vector<Real_t> M_=cheb_integ<Real_t>(0, &uc_coord[i*3], 1.0, *kernel->k_m2m);
-              for(size_t j=0; j<ker_dim[0]; j++)
-                for(int k=0; k<ker_dim[1]; k++)
-                  M_s2c[j][i*ker_dim[1]+k] = M_[j+k*ker_dim[0]];
-            }
->>>>>>> 0010bf20
           }
 
           for(int x0=xlow;x0<=xhigh;x0++)
@@ -872,202 +842,6 @@
                                        &trg_coord[0], n_surf, &(M_tmp[0][0]));
             M+=M_tmp;
           }
-<<<<<<< HEAD
-=======
-
-          assert(M_equiv_zero_avg.Dim(0)==M_s2e.Dim(1));
-          assert(M_equiv_zero_avg.Dim(1)==M_s2e.Dim(1));
-          M_equiv_zero_avg.SetZero();
-          for(size_t i=0;i<n_surf*ker_dim[0];i++)
-            M_equiv_zero_avg[i][i]=1;
-          for(size_t i=0;i<n_surf;i++)
-            for(size_t k=0;k<ker_dim[0];k++)
-              for(size_t j=0;j<n_surf*ker_dim[0];j++)
-                M_equiv_zero_avg[i*ker_dim[0]+k][j]-=M_s2e[k][j];
-        }
-        { // Set average check potential to zero. (improves stability for large PVFMM_BC_LEVELS)
-          M_check_zero_avg.SetZero();
-          for(size_t i=0;i<n_surf*ker_dim[1];i++)
-            M_check_zero_avg[i][i]+=1;
-          for(size_t i=0;i<n_surf;i++)
-            for(size_t j=0;j<n_surf;j++)
-              for(size_t k=0;k<ker_dim[1];k++)
-                M_check_zero_avg[i*ker_dim[1]+k][j*ker_dim[1]+k]-=1.0/n_surf;
-        }
-        for(int level=0; level>=-PVFMM_BC_LEVELS; level--){
-          { // Compute M_l2l
-            this->Precomp(level, D2D_Type, 0);
-            Permutation<Real_t> Pr = this->interac_list.Perm_R(abs(level), D2D_Type, 0);
-            Permutation<Real_t> Pc = this->interac_list.Perm_C(abs(level), D2D_Type, 0);
-            { // Invert scaling because level<0
-              for(long i=0;i<Pr.Dim();i++) Pr.scal[i]=1.0/Pr.scal[i];
-              for(long i=0;i<Pc.Dim();i++) Pc.scal[i]=1.0/Pc.scal[i];
-            }
-            M_l2l[-level] = M_check_zero_avg * Pr * this->Precomp(level, D2D_Type, this->interac_list.InteracClass(D2D_Type, 0)) * Pc * M_check_zero_avg;
-            assert(M_l2l[-level].Dim(0)>0 && M_l2l[-level].Dim(1)>0);
-          }
-
-          // Compute M_m2m
-          for(size_t mat_indx=0; mat_indx<mat_cnt_m2m; mat_indx++){
-            this->Precomp(level-1, U2U_Type, mat_indx);
-            Permutation<Real_t> Pr = this->interac_list.Perm_R(abs(level-1), U2U_Type, mat_indx);
-            Permutation<Real_t> Pc = this->interac_list.Perm_C(abs(level-1), U2U_Type, mat_indx);
-            for(long i=0;i<Pr.Dim();i++) Pr.scal[i]=1.0/Pr.scal[i];
-            for(long i=0;i<Pc.Dim();i++) Pc.scal[i]=1.0/Pc.scal[i];
-            Matrix<Real_t> M = Pr * this->Precomp(level-1, U2U_Type, this->interac_list.InteracClass(U2U_Type, mat_indx)) * Pc;
-            assert(M.Dim(0)>0 && M.Dim(1)>0);
-
-            if(mat_indx==0) M_m2m[-level] = M_equiv_zero_avg*M*M_equiv_zero_avg;
-            else M_m2m[-level] += M_equiv_zero_avg*M*M_equiv_zero_avg;
-          }
-
-          // Compute M_m2l
-          if(!ScaleInvar() || level==0){
-            Real_t s=(1UL<<(-level));
-            Real_t dc_coord[3]={0,0,0};
-            std::vector<Real_t> trg_coord=d_check_surf(MultipoleOrder(), dc_coord, level);
-            Matrix<Real_t> M_ue2dc(n_surf*ker_dim[0], n_surf*ker_dim[1]); M_ue2dc.SetZero();
-
-            for(int x0=-2;x0<4;x0++)
-            for(int x1=-2;x1<4;x1++)
-            for(int x2=-2;x2<4;x2++)
-            if(abs(x0)>1 || abs(x1)>1 || abs(x2)>1){
-              Real_t ue_coord[3]={x0*s, x1*s, x2*s};
-              std::vector<Real_t> src_coord=u_equiv_surf(MultipoleOrder(), ue_coord, level);
-              Matrix<Real_t> M_tmp(n_surf*ker_dim[0], n_surf*ker_dim[1]);
-              kernel->k_m2l->BuildMatrix(&src_coord[0], n_surf,
-                                         &trg_coord[0], n_surf, &(M_tmp[0][0]));
-              M_ue2dc+=M_tmp;
-            }
-
-            M_m2l[-level]=M_equiv_zero_avg*M_ue2dc * M_check_zero_avg;
-          }else{
-            M_m2l[-level]=M_equiv_zero_avg * M_m2l[-level-1] * M_check_zero_avg;
-            if(ScaleInvar()){ // Scale M_m2l
-              Permutation<Real_t> ker_perm=this->kernel->k_m2l->perm_vec[0     +Scaling];
-              Vector<Real_t> scal_exp=this->kernel->k_m2l->src_scal;
-              for(size_t i=0;i<scal_exp.Dim();i++) scal_exp[i]=-scal_exp[i];
-              Permutation<Real_t> P=equiv_surf_perm(MultipoleOrder(), Scaling, ker_perm, &scal_exp);
-              M_m2l[-level]=P*M_m2l[-level];
-            }
-            if(ScaleInvar()){ // Scale M_m2l
-              Permutation<Real_t> ker_perm=this->kernel->k_m2l->perm_vec[C_Perm+Scaling];
-              Vector<Real_t> scal_exp=this->kernel->k_m2l->trg_scal;
-              for(size_t i=0;i<scal_exp.Dim();i++) scal_exp[i]=-scal_exp[i];
-              Permutation<Real_t> P=equiv_surf_perm(MultipoleOrder(), Scaling, ker_perm, &scal_exp);
-              M_m2l[-level]=M_m2l[-level]*P;
-            }
-          }
-        }
-        for(int level=-PVFMM_BC_LEVELS;level<=0;level++){
-          if(level==-PVFMM_BC_LEVELS) M = M_m2l[-level];
-          else                  M = M_equiv_zero_avg * (M_m2l[-level] + M_m2m[-level]*M*M_l2l[-level]) * M_check_zero_avg;
-        }
-        if(kernel->k_m2l->vol_poten){ // Correction for far-field of analytical volume potential
-          Matrix<Real_t> M_far;
-          { // Compute M_far
-            // kernel->k_m2l->vol_poten  is the analtical particular solution for uniform source density=1
-            // We already corrected far-field above with M_equiv_zero_avg, so we don't need the far field of the analytical solutions.
-            // We take the analytical solution and subtract the near interaction (3x3x3 boxes) from it to get the far-field
-            // Then, we add the far-field correction for the analytical solution to be subtracted later.
-
-            std::vector<Real_t> dc_coord;
-            { // Coord of upward check surface
-              Real_t c[3]={1.0,1.0,1.0};
-              dc_coord=d_check_surf(MultipoleOrder(),c,0);
-            }
-            Matrix<Real_t> M_near(ker_dim[0],n_surf*ker_dim[1]);
-            #pragma omp parallel for schedule(dynamic)
-            for(size_t i=0;i<n_surf;i++){ // Compute near-interaction part
-              std::vector<Real_t> M_=cheb_integ<Real_t>(0, &dc_coord[i*3], 3.0, *kernel->k_m2l);
-              for(size_t j=0; j<ker_dim[0]; j++)
-                for(int k=0; k<ker_dim[1]; k++)
-                  M_near[j][i*ker_dim[1]+k] = M_[j+k*ker_dim[0]];
-            }
-            { // M_far = M_analytic - M_near
-              Matrix<Real_t> M_analytic(ker_dim[0],n_surf*ker_dim[1]); M_analytic.SetZero();
-              kernel->k_m2l->vol_poten(&dc_coord[0],n_surf,&M_analytic[0][0]);
-              M_far=M_analytic-M_near;
-            }
-          }
-          { // Add far-field corection to M
-            for(size_t i=0;i<n_surf;i++)
-              for(size_t k=0;k<ker_dim[0];k++)
-                for(size_t j=0;j<n_surf*ker_dim[1];j++)
-                  M[i*ker_dim[0]+k][j]+=M_far[k][j];
-          }
-        }
-        { // a + bx + cy + dz + exy + fxz + gyz  correction.
-          std::vector<Real_t> corner_pts;
-          corner_pts.push_back(0); corner_pts.push_back(0); corner_pts.push_back(0);
-          corner_pts.push_back(1); corner_pts.push_back(0); corner_pts.push_back(0);
-          corner_pts.push_back(0); corner_pts.push_back(1); corner_pts.push_back(0);
-          corner_pts.push_back(0); corner_pts.push_back(0); corner_pts.push_back(1);
-          corner_pts.push_back(0); corner_pts.push_back(1); corner_pts.push_back(1);
-          corner_pts.push_back(1); corner_pts.push_back(0); corner_pts.push_back(1);
-          corner_pts.push_back(1); corner_pts.push_back(1); corner_pts.push_back(0);
-          corner_pts.push_back(1); corner_pts.push_back(1); corner_pts.push_back(1);
-          size_t n_corner=corner_pts.size()/PVFMM_COORD_DIM;
-
-          // Coord of downward equivalent surface
-          Real_t c[3]={0,0,0};
-          std::vector<Real_t> up_equiv_surf=u_equiv_surf(MultipoleOrder(),c,0);
-          std::vector<Real_t> dn_equiv_surf=d_equiv_surf(MultipoleOrder(),c,0);
-          std::vector<Real_t> dn_check_surf=d_check_surf(MultipoleOrder(),c,0);
-
-          Matrix<Real_t> M_err;
-          { // Evaluate potential at corner due to upward and dnward equivalent surface.
-            { // Error from local expansion.
-              Matrix<Real_t> M_e2pt(n_surf*kernel->k_l2l->ker_dim[0],n_corner*kernel->k_l2l->ker_dim[1]);
-              kernel->k_l2l->BuildMatrix(&dn_equiv_surf[0], n_surf,
-                                            &corner_pts[0], n_corner, &(M_e2pt[0][0]));
-              Matrix<Real_t>& M_dc2de0 = Precomp(0, DC2DE0_Type, 0);
-              Matrix<Real_t>& M_dc2de1 = Precomp(0, DC2DE1_Type, 0);
-              M_err=(M*M_dc2de0)*(M_dc2de1*M_e2pt);
-            }
-            for(size_t k=0;k<n_corner;k++){ // Error from colleagues of root.
-              for(int j0=-1;j0<=1;j0++)
-              for(int j1=-1;j1<=1;j1++)
-              for(int j2=-1;j2<=1;j2++){
-                Real_t pt_coord[3]={corner_pts[k*PVFMM_COORD_DIM+0]-j0,
-                                    corner_pts[k*PVFMM_COORD_DIM+1]-j1,
-                                    corner_pts[k*PVFMM_COORD_DIM+2]-j2};
-                if(pvfmm::fabs<Real_t>(pt_coord[0]-0.5)>1.0 || pvfmm::fabs<Real_t>(pt_coord[1]-0.5)>1.0 || pvfmm::fabs<Real_t>(pt_coord[2]-0.5)>1.0){
-                  Matrix<Real_t> M_e2pt(n_surf*ker_dim[0],ker_dim[1]);
-                  kernel->k_m2l->BuildMatrix(&up_equiv_surf[0], n_surf,
-                                                  &pt_coord[0], 1, &(M_e2pt[0][0]));
-                  for(size_t i=0;i<M_e2pt.Dim(0);i++)
-                    for(size_t j=0;j<M_e2pt.Dim(1);j++)
-                      M_err[i][k*ker_dim[1]+j]+=M_e2pt[i][j];
-                }
-              }
-            }
-            if(kernel->k_m2l->vol_poten){ // Error from analytical volume potential
-              Matrix<Real_t> M_analytic(ker_dim[0],n_corner*ker_dim[1]); M_analytic.SetZero();
-              kernel->k_m2l->vol_poten(&corner_pts[0],n_corner,&M_analytic[0][0]);
-              for(size_t j=0;j<n_surf;j++)
-              for(size_t k=0;k<ker_dim[0];k++)
-              for(size_t i=0;i<M_err.Dim(1);i++){
-                M_err[j*ker_dim[0]+k][i]-=M_analytic[k][i];
-              }
-            }
-          }
-
-          Matrix<Real_t> M_grad(M_err.Dim(0),n_surf*ker_dim[1]);
-          for(size_t i=0;i<M_err.Dim(0);i++)
-          for(size_t k=0;k<ker_dim[1];k++)
-          for(size_t j=0;j<n_surf;j++){
-            M_grad[i][j*ker_dim[1]+k]=  M_err[i][0*ker_dim[1]+k]
-                                      +(M_err[i][1*ker_dim[1]+k]-M_err[i][0*ker_dim[1]+k])*dn_check_surf[j*PVFMM_COORD_DIM+0]
-                                      +(M_err[i][2*ker_dim[1]+k]-M_err[i][0*ker_dim[1]+k])*dn_check_surf[j*PVFMM_COORD_DIM+1]
-                                      +(M_err[i][3*ker_dim[1]+k]-M_err[i][0*ker_dim[1]+k])*dn_check_surf[j*PVFMM_COORD_DIM+2]
-                                      +(M_err[i][4*ker_dim[1]+k]+M_err[i][0*ker_dim[1]+k]-M_err[i][2*ker_dim[1]+k]-M_err[i][3*ker_dim[1]+k])*dn_check_surf[j*PVFMM_COORD_DIM+1]*dn_check_surf[j*PVFMM_COORD_DIM+2]
-                                      +(M_err[i][5*ker_dim[1]+k]+M_err[i][0*ker_dim[1]+k]-M_err[i][1*ker_dim[1]+k]-M_err[i][3*ker_dim[1]+k])*dn_check_surf[j*PVFMM_COORD_DIM+2]*dn_check_surf[j*PVFMM_COORD_DIM+0]
-                                      +(M_err[i][6*ker_dim[1]+k]+M_err[i][0*ker_dim[1]+k]-M_err[i][1*ker_dim[1]+k]-M_err[i][2*ker_dim[1]+k])*dn_check_surf[j*PVFMM_COORD_DIM+0]*dn_check_surf[j*PVFMM_COORD_DIM+1]
-                                      +(M_err[i][7*ker_dim[1]+k]+M_err[i][1*ker_dim[1]+k]+M_err[i][2*ker_dim[1]+k]+M_err[i][3*ker_dim[1]+k]-M_err[i][0*ker_dim[1]+k]-M_err[i][4*ker_dim[1]+k]-M_err[i][5*ker_dim[1]+k]-M_err[i][6*ker_dim[1]+k])*dn_check_surf[j*PVFMM_COORD_DIM+0]*dn_check_surf[j*PVFMM_COORD_DIM+1]*dn_check_surf[j*PVFMM_COORD_DIM+2];
-          }
-          M-=M_grad;
->>>>>>> 0010bf20
         }
 
         if(!this->ScaleInvar()){ // Free memory
@@ -1338,12 +1112,7 @@
   {// 4. src_val
     int indx=4;
     int src_dof=kernel->ker_dim[0];
-<<<<<<< HEAD
     int surf_dof=kernel->surf_dim;
-    // int surf_dof=COORD_DIM+src_dof;
-=======
-    int surf_dof=PVFMM_COORD_DIM+src_dof;
->>>>>>> 0010bf20
 
     std::vector< FMMNode* > node_lst;
     for(size_t i=0;i<node.size();i++){// Construct node_lst
@@ -5597,38 +5366,6 @@
 
 template <class FMMNode>
 void FMM_Pts<FMMNode>::PostProcessing(FMMTree_t* tree, std::vector<FMMNode_t*>& nodes, BoundaryType bndry){
-<<<<<<< HEAD
-=======
-  if(kernel->k_m2l->vol_poten && bndry==Periodic && PVFMM_BC_LEVELS>0){ // Add analytical near-field to target potential
-    const Kernel<Real_t>& k_m2t=*kernel->k_m2t;
-    int ker_dim[2]={k_m2t.ker_dim[0],k_m2t.ker_dim[1]};
-
-    Vector<Real_t>& up_equiv=((FMMData*)tree->RootNode()->FMMData())->upward_equiv;
-    Matrix<Real_t> avg_density(1,ker_dim[0]); avg_density.SetZero();
-    for(size_t i0=0;i0<up_equiv.Dim();i0+=ker_dim[0]){
-      for(size_t i1=0;i1<ker_dim[0];i1++){
-        avg_density[0][i1]+=up_equiv[i0+i1];
-      }
-    }
-
-    int omp_p=omp_get_max_threads();
-    std::vector<Matrix<Real_t> > M_tmp(omp_p);
-    #pragma omp parallel for
-    for(size_t i=0;i<nodes.size();i++)
-    if(nodes[i]->IsLeaf() && !nodes[i]->IsGhost()){
-      Vector<Real_t>& trg_coord=nodes[i]->trg_coord;
-      Vector<Real_t>& trg_value=nodes[i]->trg_value;
-      size_t n_trg=trg_coord.Dim()/PVFMM_COORD_DIM;
-
-      Matrix<Real_t>& M_vol=M_tmp[omp_get_thread_num()];
-      M_vol.ReInit(ker_dim[0],n_trg*ker_dim[1]); M_vol.SetZero();
-      k_m2t.vol_poten(&trg_coord[0],n_trg,&M_vol[0][0]);
-
-      Matrix<Real_t> M_trg(1,n_trg*ker_dim[1],&trg_value[0],false);
-      M_trg-=avg_density*M_vol;
-    }
-  }
->>>>>>> 0010bf20
 }
 
 
